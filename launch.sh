#!/bin/bash

# ======================================================
#                        U S A G E
# ======================================================
# This script launches the entire project, from installing
# the CARLA simulator to building the Docker images and
# launching the components accordingly. There's a counter
# part to this script in shutdown.sh for system exit.

# The script has a single optional parameter specifying
# which competition yaml file you want to launch.
# The file needs to be located inside the
# ./scenarios/config folder which is mapped to /config
# inside the ROS bridge container, initiating the system.
#
# For reasons of simplicity, the ROS bridge entrypoint
# searches for the yaml file inside the config folder
# and all its subfolders, so you don't need to worry
# about specifying relative paths.
# ======================================================

# set config file
export CONFIG_FILE=$1
if [ -z $CONFIG_FILE ]; then
    export CONFIG_FILE="town01_sg0.yaml"
fi

# set compose file to launch
COMPOSE_FILE=local-carla-sim-compose.yml

<<<<<<< HEAD
# build docker images for the components
=======
# download the CARLA simulator (does nothing when it's already installed)
./setup_simulator.sh

# build docker images
>>>>>>> e5fa2941
pushd components
    docker-compose -f carla-sim-build.yml build
    if [ $? -ne 0 ]; then exit 1; fi
    docker-compose -f driving-components-build.yml build
    if [ $? -ne 0 ]; then exit 1; fi
popd

# run docker images (needs to disable X11 security feature)
pushd scenarios
    xhost +
    docker-compose -f $COMPOSE_FILE up -d
popd

# run the CARLA simulator
pushd simulator
    ./CarlaUE4.sh
popd

# once the simulator exits, run the shutdown script
./shutdown.sh<|MERGE_RESOLUTION|>--- conflicted
+++ resolved
@@ -29,14 +29,10 @@
 # set compose file to launch
 COMPOSE_FILE=local-carla-sim-compose.yml
 
-<<<<<<< HEAD
-# build docker images for the components
-=======
 # download the CARLA simulator (does nothing when it's already installed)
 ./setup_simulator.sh
 
 # build docker images
->>>>>>> e5fa2941
 pushd components
     docker-compose -f carla-sim-build.yml build
     if [ $? -ne 0 ]; then exit 1; fi
