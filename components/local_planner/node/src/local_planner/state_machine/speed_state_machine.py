"""This module contains a state machine for handling speed states."""

from dataclasses import dataclass
from enum import IntEnum
from local_planner.core import Vehicle


class SpeedState(IntEnum):
    """Representing all possible states of the speed state machine."""
    KEEP = 0
    ACCEL = 1
    BRAKE = 2


class TrafficLightPhase(IntEnum):
    """Representing traffic light phases"""
    BACKSIDE = 0
    GREEN = 1
    RED = 2
    YELLOW = 3


@dataclass
class TrafficLightInfo:
    """Representing information on a recently detected traffic light"""
    phase: TrafficLightPhase = TrafficLightPhase.GREEN
    distance: float = 1000


@dataclass
class SpeedObservation:
    """Representing context information used for speed state transitioning."""
    tl_phase: TrafficLightPhase = TrafficLightPhase.GREEN
    is_trajectory_free: bool = True
    dist_next_obstacle_m: float = 1000
    detected_speed_limit: int = None
    object_speed_ms: float = 0.0


@dataclass
class SpeedStateMachine:
    """Representing a state machine for speed control decision-making."""
    vehicle: Vehicle
    current_state: SpeedState = SpeedState.ACCEL
    target_speed_mps: float = 0
    legal_speed_limit_mps: float = 50 / 3.6
    speed_offset_up_ms: float = 5.0 / 3.6
    speed_offset_down_ms: float = 3.0 / 3.6

    def update_state(self, obs: SpeedObservation):
        """Update the speed state machine with a new observation"""
        # WARNING: only uncomment when intending to ignore traffic lights
        # obs.tl_phase = TrafficLightPhase.GREEN
        if obs.detected_speed_limit is not None:
            self.legal_speed_limit_mps = obs.detected_speed_limit/3.6

        # """Update the machine's state given a speed observation."""
        if self.current_state == SpeedState.ACCEL:
            self._handle_accel(obs)
        elif self.current_state == SpeedState.KEEP:
            self._handle_keep(obs)
        elif self.current_state == SpeedState.BRAKE:
            self._handle_brake(obs)
        else:
            raise ValueError(f'Unsupported speed state {self.current_state}!')

        # print("target_speed_mps:", self.target_speed_mps,
        #      " is_trajectory_free:",obs.is_trajectory_free,
        #      " tl_phase:",obs.tl_phase)
        # print("actual_velocity_mps:", self.vehicle.actual_velocity_mps,
        #      " legal_speed_limit_mps:", self.legal_speed_limit_mps)
        # print(self.current_state)

    def _is_in_speed_tolerance(self):
        return 0 <= (self.legal_speed_limit_mps - self.vehicle.actual_velocity_mps) \
               <= self.speed_offset_up_ms

    def _is_speed_follow(self, speed):
        if speed > 10/3.6:
            return 0 <= (speed - self.vehicle.actual_velocity_mps) <= self.speed_offset_down_ms
        return False

    def _handle_keep(self, obs: SpeedObservation):
        if (self.legal_speed_limit_mps + self.speed_offset_up_ms
            < self.vehicle.actual_velocity_mps) or \
                (not obs.is_trajectory_free and self._is_brake_required(obs)) \
                or (obs.tl_phase == TrafficLightPhase.RED and self._is_brake_required(obs)):
            self.current_state = SpeedState.BRAKE
        elif self.legal_speed_limit_mps > self.vehicle.actual_velocity_mps \
                and obs.is_trajectory_free and\
                (obs.tl_phase == TrafficLightPhase.GREEN or not self._is_brake_required(obs)):
            self.current_state = SpeedState.ACCEL

    def _handle_accel(self, obs: SpeedObservation):
        if self._is_in_speed_tolerance() or \
                (self._is_speed_follow(obs.object_speed_ms) and
                 self._is_brake_required(obs) and not obs.is_trajectory_free):
            self.current_state = SpeedState.KEEP
        elif self.legal_speed_limit_mps < self.vehicle.actual_velocity_mps or \
                (self._is_brake_required(obs) and not obs.is_trajectory_free) \
                or (obs.tl_phase == TrafficLightPhase.RED and self._is_brake_required(obs)):
            self.current_state = SpeedState.BRAKE

    def _handle_brake(self, obs: SpeedObservation):
        if self.legal_speed_limit_mps > self.vehicle.actual_velocity_mps \
                and (obs.is_trajectory_free or not self._is_brake_required(obs)) and \
                (obs.tl_phase == TrafficLightPhase.GREEN or not self._is_brake_required(obs)):
            self.current_state = SpeedState.ACCEL
        elif (self._is_brake_required(obs) and obs.tl_phase == TrafficLightPhase.RED) or \
                self.legal_speed_limit_mps < self.vehicle.actual_velocity_mps or \
                (self._is_brake_required(obs) and not obs.is_trajectory_free):
            self.current_state = SpeedState.BRAKE
        else:
            self.current_state = SpeedState.KEEP

    def _is_brake_required_distance(self, obs: SpeedObservation):
        velocity_kmh = self.vehicle.actual_velocity_mps * 3.6
        stopping_distance = (velocity_kmh / 10)**2
        reaction_distance = self.vehicle.vehicle_reaction_time_s * self.vehicle.actual_velocity_mps
        halting_distance = stopping_distance + reaction_distance
        # print("halting_distance",halting_distance, obs.dist_next_obstacle_m)
        return halting_distance >= obs.dist_next_obstacle_m

    def _is_brake_required(self, obs: SpeedObservation):
        wait_time_s = self._time_until_brake(obs.dist_next_obstacle_m, obs.object_speed_ms)
        return wait_time_s <= self.vehicle.vehicle_reaction_time_s

    def _time_until_brake(self, distance_m: float, target_velocity: float = 0) -> float:
        """Compute the braking distance and based on that the time until brake.
        In case this function returns a negative value, it means that it's already
        too late to brake, so you need to launch an emergency protocol"""

        accel_mps2 = self.vehicle.base_brake_mps2

        if distance_m < 0:
            raise ValueError('Negative distance is not allowed')
        if self.vehicle.actual_velocity_mps < 0 or target_velocity < 0:
            raise ValueError('Negative velocity is not allowed')
        if accel_mps2 >= 0:
            raise ValueError('Positive acceleration won\'t brake')

        maneuver_time_s = (target_velocity - self.vehicle.actual_velocity_mps) / accel_mps2
        braking_dist = self.vehicle.actual_velocity_mps * maneuver_time_s + \
                       accel_mps2 * maneuver_time_s ** 2 / 2
<<<<<<< HEAD
        # print('braking distance', braking_dist)
        # print("maneuver_time_s: ", maneuver_time_s,
        #      "  actual_velocity_mps",  self.vehicle.actual_velocity_mps)
        object_offset = 10
=======
        print('braking distance', braking_dist)
        print("maneuver_time_s: ", maneuver_time_s,
              "  actual_velocity_mps",  self.vehicle.actual_velocity_mps)
        object_offset = 7
>>>>>>> 8eff4019
        time_until_brake = (distance_m - object_offset - braking_dist) \
                           / self.vehicle.actual_velocity_mps \
            if self.vehicle.actual_velocity_mps > 0 else 999
        # print('time until brake', time_until_brake)
        return time_until_brake

    def get_target_speed(self) -> float:
        """Retrieve the currently suggested target speed."""
        action = self.current_state
        if action == SpeedState.ACCEL:
            self.target_speed_mps = self.legal_speed_limit_mps
        elif action == SpeedState.BRAKE:
            self.target_speed_mps = 0
        else:
            self.target_speed_mps = self.vehicle.actual_velocity_mps
        return self.target_speed_mps<|MERGE_RESOLUTION|>--- conflicted
+++ resolved
@@ -142,17 +142,12 @@
         maneuver_time_s = (target_velocity - self.vehicle.actual_velocity_mps) / accel_mps2
         braking_dist = self.vehicle.actual_velocity_mps * maneuver_time_s + \
                        accel_mps2 * maneuver_time_s ** 2 / 2
-<<<<<<< HEAD
-        # print('braking distance', braking_dist)
-        # print("maneuver_time_s: ", maneuver_time_s,
-        #      "  actual_velocity_mps",  self.vehicle.actual_velocity_mps)
-        object_offset = 10
-=======
+
         print('braking distance', braking_dist)
         print("maneuver_time_s: ", maneuver_time_s,
               "  actual_velocity_mps",  self.vehicle.actual_velocity_mps)
         object_offset = 7
->>>>>>> 8eff4019
+
         time_until_brake = (distance_m - object_offset - braking_dist) \
                            / self.vehicle.actual_velocity_mps \
             if self.vehicle.actual_velocity_mps > 0 else 999
