--- conflicted
+++ resolved
@@ -1,13 +1,11 @@
 """This module contains a collection of geometric helper functions"""
 
 from math import dist as euclid_dist, atan2, pi, sqrt, acos
-<<<<<<< HEAD
+
 from numpy import dot
 from numpy.linalg import norm
-from typing import Tuple
-=======
 from typing import Tuple, List
->>>>>>> 8eff4019
+
 
 
 def points_to_vector(p_from: Tuple[float, float], p_to: Tuple[float, float]):
