"""This module contains a collection of geometric helper functions"""

from math import dist as euclid_dist, atan2, pi, sqrt, sin, cos
from typing import Tuple, List


def points_to_vector(p_1: Tuple[float, float], p_2: Tuple[float, float]) -> Tuple[float, float]:
    """Create the vector starting at p1 and ending at p2"""
    return p_2[0] - p_1[0], p_2[1] - p_1[1]


def vector_len(vec: Tuple[float, float]) -> float:
    """Compute the given vector's length"""
    return sqrt(vec[0]**2 + vec[1]**2)


def add_vector(v_1: Tuple[float, float], v_2: Tuple[float, float]) -> Tuple[float, float]:
    """Add the given vectors"""
    return v_1[0] + v_2[0], v_1[1] + v_2[1]


def sub_vector(v_1: Tuple[float, float], v_2: Tuple[float, float]) -> Tuple[float, float]:
    """Subtract the second vector from the first vector"""
    return v_1[0] - v_2[0], v_1[1] - v_2[1]


def rotate_vector(vector: Tuple[float, float], angle_rad: float) -> Tuple[float, float]:
    """Rotate the given vector by an angle"""
    return (cos(angle_rad) * vector[0] - sin(angle_rad) * vector[1],
            sin(angle_rad) * vector[0] + cos(angle_rad) * vector[1])


def scale_vector(vector: Tuple[float, float], new_len: float) -> Tuple[float, float]:
    """Amplify the length of the given vector"""
    old_len = vector_len(vector)
    if old_len == 0:
        return (0, 0)
    scaled_vector = (vector[0] * new_len / old_len,
                     vector[1] * new_len / old_len)
    return scaled_vector


def unit_vector(angle_rad: float) -> Tuple[float, float]:
    """Retrieve the unit vector representing the given direction."""
    return (cos(angle_rad), sin(angle_rad))


def vec2dir(start: Tuple[float, float], end: Tuple[float, float]) -> float:
    """Retrieve the given vector's direction in radians."""
    # TODO: think of removing this one
    vec_dir = sub_vector(end, start)
    return atan2(vec_dir[1], vec_dir[0])


def vector_to_dir(vector: Tuple[float, float]):
    """Get the given vector's direction in radians within [-pi, pi)"""
    normed_vector = norm_vector(vector)
    angle = atan2(normed_vector[1], normed_vector[0])
    return norm_angle(angle)


def norm_angle(angle_rad: float) -> float:
    """Normalize the given angle within [-pi, +pi)"""
    while angle_rad > pi:
        angle_rad -= 2.0 * pi
    while angle_rad < -pi:
        angle_rad += 2.0 * pi
    if angle_rad == pi:
        angle_rad = -pi

    if angle_rad < -pi or angle_rad >= pi:
        print('norm angle failed! this should never happen')

    return angle_rad


def norm_vector(vector: Tuple[float, float]):
    """Normalize the given vector to a proportional vector of length 1"""
    return scale_vector(vector, 1.0)


def orth_offset_right(start_point: Tuple[float, float], end_point: Tuple[float, float],
                      offset: float) -> Tuple[float, float]:
    """Calculate the orthogonal offset according the road width in right direction"""
    vector = points_to_vector(start_point, end_point)
    scaled_vector = scale_vector(vector, offset)
    return rotate_vector(scaled_vector, -pi / 2)


def orth_offset_left(start_point: Tuple[float, float], end_point: Tuple[float, float],
                     offset: float) -> Tuple[float, float]:
    """Calculate the orthogonal offset according the road width in left direction"""
    return sub_vector((0, 0), orth_offset_right(start_point, end_point, offset))


def approx_curvature_radius(p_start: Tuple[float, float],
                            p_middle: Tuple[float, float],
                            p_end: Tuple[float, float],
                            epsilon: float = 0.00001) -> float:
    """Approximate the radius of a curvature given its start, middle
    and end point using Menger's triangle formula"""

    tri_len_a = euclid_dist(p_start, p_middle)
    tri_len_b = euclid_dist(p_middle, p_end)
    tri_len_c = euclid_dist(p_end, p_start)

    tri_area = ((p_middle[0] - p_start[0]) * (p_end[1] - p_start[1]) - \
                (p_end[0] - p_start[0]) * (p_middle[1] - p_start[1])) / 2.0

    menger = (4 * tri_area) / (tri_len_a * tri_len_b * tri_len_c + epsilon)
    radius = abs(1.0 / (menger + epsilon))
    return radius


def angle_between_vectors(vec_1: Tuple[float, float],
                          vec_2: Tuple[float, float]) -> float:
    """Find angle between two vectors"""
    rel_dir = vector_to_dir(vec_1) - vector_to_dir(vec_2)
    return norm_angle(rel_dir)


def angle_triangle(p_a: Tuple[float, float],
                   p_b: Tuple[float, float],
                   p_c: Tuple[float, float]) -> float:
    """Find angle between the vectors a -> b, a -> c"""
    vec_ab = points_to_vector(p_a, p_b)
    vec_ac = points_to_vector(p_a, p_c)
    return angle_between_vectors(vec_ab, vec_ac)

<<<<<<< HEAD
def bounding_box(start_point: Tuple[float, float], end_point: Tuple[float, float],
                 road_width: float) -> List[Tuple[float, float]]:
    """Calculate a bounding box around the start and end point with a given offset to the side."""
    offset = orth_offset_right(start_point, end_point, road_width)
    return [add_vector(start_point, offset), sub_vector(start_point, offset),
            sub_vector(end_point, offset), add_vector(end_point, offset)]
=======


# def find_curvature(waypoints : List[Tuple[float, float]]) -> List[Tuple[float, float]]:
#     """Find the curvature using assumptions that it has triangular shape"""

#     # if we move on x-axis, mirror the points
#     inverted = False
#     if abs(abs(waypoints[0][0]) - abs(waypoints[1][0])) > 1:
#         waypoints = [(wp[1], wp[0]) for wp in waypoints]
#         inverted = True

#     # search for the start of  the curvature
#     triangle = [waypoints[0]]
#     for i in range(len(waypoints) - 1):
#         if abs(abs(waypoints[0][0]) - abs(waypoints[i][0])) > 1:
#             triangle.insert(1, waypoints[i])
#             break

#     # if it's curvature, then determine triangle / search for the end of the curvature
#     if len(triangle) == 2:
#         curve_start_ind = waypoints.index(triangle[1])
#         for i in range(curve_start_ind, len(waypoints) - 2):
#             if abs( abs(waypoints[curve_start_ind] [1]) - abs(waypoints[i+1][1]) ) > 2:
#                 triangle.insert(2, waypoints[i+1])
#                 break

#     if inverted:
#         triangle = [(tr[1], tr[0]) for tr in triangle]

#     return triangle

# def angle_direction(waypoints : List[Tuple[float, float]]) -> float:
#     """Find the angle direction using waypoints"""
#     triangle = find_curvature(waypoints)
#     if len(triangle) == 3:
#         angle_between_vec = angle_triangle(triangle[0], triangle[1], triangle[2])
#         return angle_between_vec
#     else:
#         return 0.0
>>>>>>> ab7f9027
<|MERGE_RESOLUTION|>--- conflicted
+++ resolved
@@ -127,51 +127,10 @@
     vec_ac = points_to_vector(p_a, p_c)
     return angle_between_vectors(vec_ab, vec_ac)
 
-<<<<<<< HEAD
+
 def bounding_box(start_point: Tuple[float, float], end_point: Tuple[float, float],
                  road_width: float) -> List[Tuple[float, float]]:
     """Calculate a bounding box around the start and end point with a given offset to the side."""
     offset = orth_offset_right(start_point, end_point, road_width)
     return [add_vector(start_point, offset), sub_vector(start_point, offset),
-            sub_vector(end_point, offset), add_vector(end_point, offset)]
-=======
-
-
-# def find_curvature(waypoints : List[Tuple[float, float]]) -> List[Tuple[float, float]]:
-#     """Find the curvature using assumptions that it has triangular shape"""
-
-#     # if we move on x-axis, mirror the points
-#     inverted = False
-#     if abs(abs(waypoints[0][0]) - abs(waypoints[1][0])) > 1:
-#         waypoints = [(wp[1], wp[0]) for wp in waypoints]
-#         inverted = True
-
-#     # search for the start of  the curvature
-#     triangle = [waypoints[0]]
-#     for i in range(len(waypoints) - 1):
-#         if abs(abs(waypoints[0][0]) - abs(waypoints[i][0])) > 1:
-#             triangle.insert(1, waypoints[i])
-#             break
-
-#     # if it's curvature, then determine triangle / search for the end of the curvature
-#     if len(triangle) == 2:
-#         curve_start_ind = waypoints.index(triangle[1])
-#         for i in range(curve_start_ind, len(waypoints) - 2):
-#             if abs( abs(waypoints[curve_start_ind] [1]) - abs(waypoints[i+1][1]) ) > 2:
-#                 triangle.insert(2, waypoints[i+1])
-#                 break
-
-#     if inverted:
-#         triangle = [(tr[1], tr[0]) for tr in triangle]
-
-#     return triangle
-
-# def angle_direction(waypoints : List[Tuple[float, float]]) -> float:
-#     """Find the angle direction using waypoints"""
-#     triangle = find_curvature(waypoints)
-#     if len(triangle) == 3:
-#         angle_between_vec = angle_triangle(triangle[0], triangle[1], triangle[2])
-#         return angle_between_vec
-#     else:
-#         return 0.0
->>>>>>> ab7f9027
+            sub_vector(end_point, offset), add_vector(end_point, offset)]