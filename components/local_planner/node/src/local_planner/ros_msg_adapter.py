--- conflicted
+++ resolved
@@ -23,11 +23,7 @@
     def json_message_to_tld_info(msg: StringMsg) -> TrafficLightInfo:
         """Convert a ROS message into a TrafficLightInfo"""
         obj = json.loads(msg.data)
-<<<<<<< HEAD
-        # print("obj: ", obj)
-=======
         # print("traffic_light: ", obj)
->>>>>>> 8eff4019
         return TrafficLightInfo(TrafficLightPhase(int(obj['phase'])), float(obj['distance']))
 
     @staticmethod
@@ -48,12 +44,8 @@
         """converts the odometry message to velocity"""
         time_stamp = msg.header.stamp.secs + msg.header.stamp.nsecs * 1e-9
         array = [msg.twist.twist.linear.x, msg.twist.twist.linear.y, msg.twist.twist.linear.z]
-<<<<<<< HEAD
         # print("Speed ", np.linalg.norm(array))
-        return np.linalg.norm(array)
-=======
         return np.linalg.norm(array), time_stamp
->>>>>>> 8eff4019
 
     @staticmethod
     def message_to_target_velocity(msg: FloatMsg) -> float:
