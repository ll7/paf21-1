"""A route planner based on map and sensor data"""
<<<<<<< HEAD
import math
from math import dist
=======

from typing import List, Tuple, Dict
>>>>>>> 8eff4019
from dataclasses import dataclass, field
from math import dist
import numpy as np

from local_planner.vehicle_control import DrivingController
from local_planner.core.vehicle import Vehicle
<<<<<<< HEAD
from local_planner.core.geometry import points_to_vector, angle_between
=======
from local_planner.state_machine import SpeedObservation, TrafficLightInfo, TrafficLightPhase



@dataclass
class ObjectInfo:
    """Representing information on a recently detected object"""
    identifier: int
    obj_class: str
    trajectory: List[Tuple[float, float]]
    velocity: float = 0.0
>>>>>>> 8eff4019


@dataclass
class TrajectoryPlanner:  # pylint: disable=too-many-locals
    # pylint: disable=too-many-instance-attributes
    """A class that keeps all the necessary information needed by all the modules,
    this class should be expanded if needed"""
    vehicle: Vehicle
    driving_control: DrivingController = None
    global_route: List[Tuple[float, float]] = field(default_factory=list)
<<<<<<< HEAD
    next_wp: int = -1
    prev_wp: int = -1
=======
    cached_local_route: List[Tuple[float, float]] = field(default_factory=list)
    objects: Dict[int, ObjectInfo] = field(default_factory=dict)
    old_timestamp: float = 0.1
    tld_info: TrafficLightInfo = TrafficLightInfo()
>>>>>>> 8eff4019

    def update_global_route(self, waypoints: List[Tuple[float, float]]):
        """Update the global route to follow"""
        print("update global route")
        print(waypoints)
        print(len(waypoints))

        self.global_route = waypoints
        if len(self.global_route) < 2:
            self.next_wp = -1
            self.prev_wp = -1
        else:
            self.next_wp = 1
            self.prev_wp = 0

    def calculate_trajectory(self) -> List[Tuple[float, float]]:
<<<<<<< HEAD
        """combines trajectory and respective velocity to one data struct"""
=======
        """Combines trajectory and respective velocity to one data struct"""
>>>>>>> 8eff4019
        vehicle_not_ready = not self.vehicle.is_ready
        # print("vehicle_not_ready: ", vehicle_not_ready,
        #       " pos: ", self.vehicle.pos, " route: ", self.cached_local_route)
        return [] if vehicle_not_ready else self._compute_local_route()

    def _compute_local_route(self) -> List[Tuple[float, float]]:
        lenght_route = 50
        print("compute_local_route")
        # routes with length lower 2 are invalid
        if len(self.global_route) < 2:
            return self.global_route

        angle: float

        # not at finish?
        if self.next_wp < len(self.global_route):
            next_to_prev = points_to_vector(self.global_route[self.next_wp], self.global_route[self.prev_wp])
            # print(self.vehicle.pos)
            next_to_pos = points_to_vector(self.global_route[self.next_wp], self.vehicle.pos)
            angle = angle_between(next_to_prev, next_to_pos)
        else:
            bound = min(50, len(self.global_route) - self.prev_wp)

<<<<<<< HEAD
            # print(self.global_route[self.prev_wp:bound])
            return self.global_route[self.prev_wp:bound]

        # next Route section and
        while angle > 0.5*math.pi:
            self.next_wp += 1
            self.prev_wp += 1
            # print(angle)

            #finish?
            if self.next_wp == len(self.global_route):
=======
        for point in self.cached_local_route:
            if dist(point, self.vehicle.pos) > point_counts_as_done:
>>>>>>> 8eff4019
                break

            next_to_prev = points_to_vector(self.global_route[self.next_wp], self.global_route[self.prev_wp])
            next_to_pos = points_to_vector(self.global_route[self.next_wp], self.vehicle.pos)
            angle = angle_between(next_to_prev, next_to_pos)

        bound = min(self.prev_wp + lenght_route, len(self.global_route))
        # print(self.global_route[self.prev_wp:bound])
        # print(len(self.global_route[self.prev_wp:bound]))
        # print(self.prev_wp)
        # print(self.next_wp)
        return self.global_route[self.prev_wp:bound]







<<<<<<< HEAD
=======
        return short_term_route

    def get_speed_observation(self) -> SpeedObservation:
        if self.cached_local_route:
            speed_obs = self.detect_vehicle_in_lane()
            speed_obs.tl_phase = self.tld_info.phase
            if speed_obs.tl_phase == TrafficLightPhase.RED:
                speed_obs.dist_next_obstacle_m = min(speed_obs.dist_next_obstacle_m,
                                                     self.tld_info.distance)
                speed_obs.object_speed_ms = 0

            print(f'Speed_obs {speed_obs}')
            return speed_obs
        return SpeedObservation()

    def update_tld_info(self, tld_info: TrafficLightInfo):
        self.tld_info = tld_info

    def update_objects(self, object_list: List[Dict]):
        """Refresh the objects that were detected by the perception"""
        keys = []
        # time_difference = self.vehicle.time - self.old_timestamp
        time_difference = 0.1
        if time_difference > 0:
            for obj in object_list:
                new_pos = self.convert_relative_to_world(obj['rel_position'])
                keys.append(obj['identifier'])
                if obj['identifier'] in self.objects:
                    last_pos = self.objects[obj['identifier']].trajectory[-1]
                    self.objects[obj['identifier']].trajectory.append(new_pos)
                    self.objects[obj['identifier']].velocity = dist(new_pos, last_pos) \
                                                               / time_difference
                    #   rel_dist = dist(self.vehicle.pos, new_pos)
                    #   rel_dist = rel_dist - dist(self.vehicle.pos, last_pos)
                    #   rel_velocity = rel_dist / time_difference
                    # abs_velocity = self.vehicle.actual_velocity_mps + rel_velocity
                    # print(f'global vel {self.objects[obj["identifier"]].velocity},'
                    #      f' {time_difference}, {obj["identifier"]}')
                else:
                    self.objects[obj['identifier']] = ObjectInfo(identifier=obj['identifier'],
                                                                 obj_class=obj['obj_class'],
                                                                 trajectory=[new_pos])
            self.objects = {k: self.objects[k] for k in keys}
            self.old_timestamp = self.vehicle.time

    def convert_relative_to_world(self, coordinate: Tuple[float, float]) -> Tuple[float, float]:
        """Converts relative coordinates to world coordinates"""
        theta = self.vehicle.orientation_rad - np.pi / 2
        t_vector = np.array(self.vehicle.pos)
        rotation_matrix = np.array([[np.cos(theta), -np.sin(theta)],
                                    [np.sin(theta), np.cos(theta)]])
        coordinate = np.matmul(rotation_matrix, coordinate) + t_vector
        return coordinate[0], coordinate[1]

    def detect_vehicle_in_lane(self) -> SpeedObservation:
        """Detect a vehicle in the same direction."""
        spd_obs = SpeedObservation()
        objects = self.objects.copy()
        vehicle_pos = self.vehicle.pos
        cached_local_route = np.concatenate([[vehicle_pos], self.cached_local_route])
        for _, obj in objects.items():
            last_obj_pos = obj.trajectory[-1]
            distances = []
            for point in cached_local_route:
                # ToDo: Do this for every predicted position of the object
                distance = dist(last_obj_pos, point)
                distances.append(distance)
                if distance > 2.0:
                    continue

                distance = dist(vehicle_pos, last_obj_pos)
                if distance < spd_obs.dist_next_obstacle_m:
                    spd_obs.is_trajectory_free = False
                    spd_obs.dist_next_obstacle_m = distance
                    spd_obs.object_speed_ms = obj.velocity
        return spd_obs
>>>>>>> 8eff4019
<|MERGE_RESOLUTION|>--- conflicted
+++ resolved
@@ -1,20 +1,14 @@
 """A route planner based on map and sensor data"""
-<<<<<<< HEAD
+
 import math
 from math import dist
-=======
-
 from typing import List, Tuple, Dict
->>>>>>> 8eff4019
 from dataclasses import dataclass, field
-from math import dist
 import numpy as np
 
 from local_planner.vehicle_control import DrivingController
 from local_planner.core.vehicle import Vehicle
-<<<<<<< HEAD
 from local_planner.core.geometry import points_to_vector, angle_between
-=======
 from local_planner.state_machine import SpeedObservation, TrafficLightInfo, TrafficLightPhase
 
 
@@ -26,7 +20,6 @@
     obj_class: str
     trajectory: List[Tuple[float, float]]
     velocity: float = 0.0
->>>>>>> 8eff4019
 
 
 @dataclass
@@ -37,15 +30,14 @@
     vehicle: Vehicle
     driving_control: DrivingController = None
     global_route: List[Tuple[float, float]] = field(default_factory=list)
-<<<<<<< HEAD
     next_wp: int = -1
     prev_wp: int = -1
-=======
     cached_local_route: List[Tuple[float, float]] = field(default_factory=list)
+    lenght_route: int = 50
     objects: Dict[int, ObjectInfo] = field(default_factory=dict)
     old_timestamp: float = 0.1
     tld_info: TrafficLightInfo = TrafficLightInfo()
->>>>>>> 8eff4019
+
 
     def update_global_route(self, waypoints: List[Tuple[float, float]]):
         """Update the global route to follow"""
@@ -57,23 +49,28 @@
         if len(self.global_route) < 2:
             self.next_wp = -1
             self.prev_wp = -1
+            self.cached_local_route = field(default_factory=list)
         else:
             self.next_wp = 1
             self.prev_wp = 0
+            bound = min(self.prev_wp + self.lenght_route, len(self.global_route))
+            self.cached_local_route = self.global_route[self.prev_wp:bound]
+            
 
     def calculate_trajectory(self) -> List[Tuple[float, float]]:
-<<<<<<< HEAD
-        """combines trajectory and respective velocity to one data struct"""
-=======
         """Combines trajectory and respective velocity to one data struct"""
->>>>>>> 8eff4019
         vehicle_not_ready = not self.vehicle.is_ready
         # print("vehicle_not_ready: ", vehicle_not_ready,
         #       " pos: ", self.vehicle.pos, " route: ", self.cached_local_route)
-        return [] if vehicle_not_ready else self._compute_local_route()
+        if vehicle_not_ready:
+            self.cached_local_route = field(default_factory=list)
+            return []
+        else:
+            self.cached_local_route = self._compute_local_route()
+            return self.cached_local_route
+        
 
     def _compute_local_route(self) -> List[Tuple[float, float]]:
-        lenght_route = 50
         print("compute_local_route")
         # routes with length lower 2 are invalid
         if len(self.global_route) < 2:
@@ -89,8 +86,6 @@
             angle = angle_between(next_to_prev, next_to_pos)
         else:
             bound = min(50, len(self.global_route) - self.prev_wp)
-
-<<<<<<< HEAD
             # print(self.global_route[self.prev_wp:bound])
             return self.global_route[self.prev_wp:bound]
 
@@ -102,32 +97,18 @@
 
             #finish?
             if self.next_wp == len(self.global_route):
-=======
-        for point in self.cached_local_route:
-            if dist(point, self.vehicle.pos) > point_counts_as_done:
->>>>>>> 8eff4019
                 break
 
             next_to_prev = points_to_vector(self.global_route[self.next_wp], self.global_route[self.prev_wp])
             next_to_pos = points_to_vector(self.global_route[self.next_wp], self.vehicle.pos)
             angle = angle_between(next_to_prev, next_to_pos)
 
-        bound = min(self.prev_wp + lenght_route, len(self.global_route))
+        bound = min(self.prev_wp + self.lenght_route, len(self.global_route))
         # print(self.global_route[self.prev_wp:bound])
         # print(len(self.global_route[self.prev_wp:bound]))
         # print(self.prev_wp)
         # print(self.next_wp)
         return self.global_route[self.prev_wp:bound]
-
-
-
-
-
-
-
-<<<<<<< HEAD
-=======
-        return short_term_route
 
     def get_speed_observation(self) -> SpeedObservation:
         if self.cached_local_route:
@@ -203,4 +184,3 @@
                     spd_obs.dist_next_obstacle_m = distance
                     spd_obs.object_speed_ms = obj.velocity
         return spd_obs
->>>>>>> 8eff4019
