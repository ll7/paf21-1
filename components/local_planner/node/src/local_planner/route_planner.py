--- conflicted
+++ resolved
@@ -121,7 +121,6 @@
             self.next_wp_id += 1
             self.prev_wp_id += 1
 
-<<<<<<< HEAD
         bound = min(self.prev_wp_id + self.length_route, len(route))
         temp_route = route[self.prev_wp_id:bound]
         temp_route = self.check_overtake(temp_route)
@@ -130,9 +129,6 @@
     def check_overtake(self, route):
         route = self.obj_handler.plan_route_around_objects(route)
         return route
-=======
-        return self.cached_local_route
->>>>>>> 185c82ea
 
     @property
     def latest_speed_observation(self) -> SpeedObservation:
