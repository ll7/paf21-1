"""A route planner based on map and sensor data"""

from math import pi, dist
from typing import List, Tuple, Dict
from dataclasses import dataclass, field

from local_planner.core import Vehicle, AnnRouteWaypoint
from local_planner.vehicle_control import DrivingController
from local_planner.core.geometry import angle_between_vectors, points_to_vector
from local_planner.state_machine import SpeedObservation, TrafficLightInfo, ManeuverObservation
from local_planner.vehicle_control import CurveDetection
from local_planner.object_processing import ObjectHandler


@dataclass
class TrajectoryPlanner:
    # pylint: disable=too-many-locals
    # pylint: disable=too-many-instance-attributes
    """A class that keeps all the necessary information needed by all the modules,
    this class should be expanded if needed"""
    vehicle: Vehicle
    driving_control: DrivingController = None
    global_route_ann: List[AnnRouteWaypoint] = field(default_factory=list)
    next_wp_id: int = -1
    prev_wp_id: int = -1
    length_route: int = 100
    obj_handler: ObjectHandler = None
    tld_info: TrafficLightInfo = TrafficLightInfo()
    current_route: List[Tuple[float, float]] = field(default_factory=list)
    curve_detection: CurveDetection = CurveDetection()

    def __post_init__(self):
        if not self.obj_handler:
            self.obj_handler = ObjectHandler(self.vehicle)

    @property
    def global_route(self) -> List[Tuple[float, float]]:
        """Retrieve the x/y coordinates of the global route"""
        return [wp.pos for wp in self.global_route_ann]

    @property
    def cached_local_route(self) -> List[Tuple[float, float]]:
        """Retrieve the x/y coordinates of the global route"""
        if self.prev_wp_id < 0 or not self.vehicle.is_ready:
            return []

        if not self.is_navigation_ready:
            return self.global_route

        if self.is_last_wp:
            return self.global_route[-1:]

        bound = min(self.prev_wp_id + self.length_route, len(self.global_route))
        return self.global_route[self.prev_wp_id:bound]

    @property
    def cached_local_ann_route(self) -> List[AnnRouteWaypoint]:
        """Retrieve the cached local route with metadata annotations"""
        if self.prev_wp_id < 0 or not self.vehicle.is_ready:
            return []

        if not self.is_navigation_ready:
            return self.global_route_ann

        if self.is_last_wp:
            return []

        bound = min(self.prev_wp_id + self.length_route, len(self.global_route))
        return self.global_route_ann[self.prev_wp_id:bound]

    @property
    def is_navigation_ready(self) -> bool:
        """Indicates whether the navigation already provided a route."""
        return self.global_route_ann and len(self.global_route_ann) >= 2

    @property
    def is_last_wp(self) -> bool:
        """Indicates whether the current point is the last point."""
        return self.next_wp_id == len(self.global_route_ann) - 1

    def update_global_route(self, ann_waypoints: List[AnnRouteWaypoint]):
        """Update the global route to follow"""

        self.global_route_ann = ann_waypoints
        print(f"update global route ({len(self.global_route)} points): {self.global_route}")

        if len(self.global_route) < 2:
            self.next_wp_id = -1
            self.prev_wp_id = -1
        else:
            self.next_wp_id = 1
            self.prev_wp_id = 0

    def calculate_trajectory(self) -> List[Tuple[float, float]]:
        """Combines trajectory and respective velocity to one data struct"""
        if not self.vehicle.is_ready:
            return []

        # cache the route to avoid concurrency bugs because
        # the route might be overwritten by the navigation task
        route = self.global_route

        if not self.is_navigation_ready:
            return route

        if self.is_last_wp:
            return [route[-1]]
        # delete route waypoints behind car
        # if len(self.current_route) > 0:
        #    route = route[:self.prev_wp_id] + self.current_route \
        #            + route[self.prev_wp_id + self.length_route:]
        self.check_passed_waypoints(route)

        bound = min(self.prev_wp_id + self.length_route, len(route))
        temp_route = route[self.prev_wp_id:bound]
        # temp_route = self.check_overtake(temp_route)
        self.current_route = temp_route
        return temp_route

    def check_passed_waypoints(self, route):
<<<<<<< HEAD
        """Set the next waypoint index for the not yet passed waypoints"""
=======
        """Check if a wp is behind the car"""
>>>>>>> 24e21f55
        while True:
            prev_wp = route[self.prev_wp_id]
            next_wp = route[self.next_wp_id]
            vec_route = points_to_vector(prev_wp, next_wp)
            vec_car = points_to_vector(self.vehicle.pos, next_wp)
            angle = angle_between_vectors(vec_route, vec_car)

            is_wp_in_front_of_car = abs(angle) < 0.5 * pi
            is_last_wp_of_route = self.next_wp_id == len(route) - 1
            if is_wp_in_front_of_car or is_last_wp_of_route:
                break

            self.next_wp_id += 1
            self.prev_wp_id += 1

    def check_overtake(self, route):
<<<<<<< HEAD
        """Checking the route for an overtaking maneuver."""
=======
        """Check if overtakeing is possibe"""
>>>>>>> 24e21f55
        curve_obs = self.curve_detection.find_next_curve(self.current_route)
        dist_next_curve = curve_obs.dist_until_curve
        if dist_next_curve > 50 and self.latest_speed_observation.dist_next_traffic_light_m > 50:
            route = self.obj_handler.plan_route_around_objects(route)
        return route

    @property
    def latest_speed_observation(self) -> SpeedObservation:
        """Retrieve the latest speed observation"""

        if not self.current_route:
            return SpeedObservation()
        # fuse object detection with traffic light detection
        speed_obs = self.obj_handler.get_speed_observation(self.current_route)
        speed_obs.tl_phase = self.tld_info.phase
        speed_obs.dist_next_traffic_light_m = self.tld_info.distance
        speed_obs.dist_next_traffic_light_m = 10000
        curve_obs = self.curve_detection.find_next_curve(self.current_route)
        speed_obs.dist_next_curve = curve_obs.dist_until_curve
        speed_obs.curve_target_speed = curve_obs.max_speed
<<<<<<< HEAD
        cache_local_route = self.cached_local_ann_route
        if len(cache_local_route) > 0:
            speed_obs.detected_speed_limit = cache_local_route[0].legal_speed
        else:
            speed_obs.detected_speed_limit = 0.0
=======
        if len(self.cached_local_ann_route) > 0:
            speed_obs.detected_speed_limit = self.legalspeed_ahead()
>>>>>>> 24e21f55
        return speed_obs

    def legalspeed_ahead(self) -> float:
        """Calculate at witch point the car need to reduce speed to reach legal speed at the sign"""
        legalspeed = self.cached_local_ann_route[0].legal_speed
        index2 = 0
        for index, ann_point in enumerate(self.cached_local_ann_route):
            if ann_point.legal_speed < legalspeed:
                index2 = index
                break

        if index2 == 0:
            return legalspeed

        cached_point = self.cached_local_ann_route[index2]
        target_velocity = cached_point.legal_speed/3.6
        accel_mps2 = -2.0
        maneuver_time_s = (target_velocity -self.vehicle.velocity_mps) / accel_mps2
        braking_dist = self.vehicle.velocity_mps * maneuver_time_s + \
                       accel_mps2 * maneuver_time_s ** 2 / 2 + 1
        # print(dist(cached_point.pos, self.cached_local_ann_route[0].pos), braking_dist, "ma:",
        #       maneuver_time_s, "ta:", target_velocity, self.vehicle.velocity_mps)
        if dist(cached_point.pos, self.cached_local_ann_route[0].pos) < braking_dist:
            return target_velocity*3.6
        return legalspeed

    @property
    def latest_maneuver_observation(self) -> ManeuverObservation:
        """Retrieve the latest speed observation"""
        if not self.current_route:
            return ManeuverObservation()
        man_obs = ManeuverObservation()
        curve_obs = self.curve_detection.find_next_curve(self.current_route)
        man_obs.dist_next_curve = curve_obs.dist_until_curve
        return man_obs

    def update_tld_info(self, tld_info: TrafficLightInfo):
        """Update the latest information on the traffic lights ahead"""
        self.tld_info = tld_info

    def update_objects(self, object_list: List[Dict]):
        """Refresh the objects that were detected by the perception"""
        self.obj_handler.update_objects(object_list)<|MERGE_RESOLUTION|>--- conflicted
+++ resolved
@@ -118,11 +118,7 @@
         return temp_route
 
     def check_passed_waypoints(self, route):
-<<<<<<< HEAD
         """Set the next waypoint index for the not yet passed waypoints"""
-=======
-        """Check if a wp is behind the car"""
->>>>>>> 24e21f55
         while True:
             prev_wp = route[self.prev_wp_id]
             next_wp = route[self.next_wp_id]
@@ -139,11 +135,7 @@
             self.prev_wp_id += 1
 
     def check_overtake(self, route):
-<<<<<<< HEAD
         """Checking the route for an overtaking maneuver."""
-=======
-        """Check if overtakeing is possibe"""
->>>>>>> 24e21f55
         curve_obs = self.curve_detection.find_next_curve(self.current_route)
         dist_next_curve = curve_obs.dist_until_curve
         if dist_next_curve > 50 and self.latest_speed_observation.dist_next_traffic_light_m > 50:
@@ -160,20 +152,14 @@
         speed_obs = self.obj_handler.get_speed_observation(self.current_route)
         speed_obs.tl_phase = self.tld_info.phase
         speed_obs.dist_next_traffic_light_m = self.tld_info.distance
-        speed_obs.dist_next_traffic_light_m = 10000
+        #speed_obs.dist_next_traffic_light_m = 10000
         curve_obs = self.curve_detection.find_next_curve(self.current_route)
         speed_obs.dist_next_curve = curve_obs.dist_until_curve
         speed_obs.curve_target_speed = curve_obs.max_speed
-<<<<<<< HEAD
-        cache_local_route = self.cached_local_ann_route
-        if len(cache_local_route) > 0:
-            speed_obs.detected_speed_limit = cache_local_route[0].legal_speed
+        if len(self.cached_local_ann_route) > 0:
+            speed_obs.detected_speed_limit = self.legalspeed_ahead()
         else:
             speed_obs.detected_speed_limit = 0.0
-=======
-        if len(self.cached_local_ann_route) > 0:
-            speed_obs.detected_speed_limit = self.legalspeed_ahead()
->>>>>>> 24e21f55
         return speed_obs
 
     def legalspeed_ahead(self) -> float:
