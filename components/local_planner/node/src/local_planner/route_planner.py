--- conflicted
+++ resolved
@@ -58,11 +58,7 @@
         self.cached_local_route = self.cached_local_route[enumerator:]
         bound = min(50, len(self.cached_local_route))
         short_term_route = self.cached_local_route[:bound]
-<<<<<<< HEAD
-        # TODO: include maneuvers here ...
-=======
 
->>>>>>> f3459d82
         return short_term_route
 
     def get_speed_observation(self) -> SpeedObservation:
@@ -72,11 +68,8 @@
             if speed_obs.tl_phase == TrafficLightPhase.RED:
                 speed_obs.dist_next_obstacle_m = min(speed_obs.dist_next_obstacle_m,
                                                      self.tld_info.distance)
-<<<<<<< HEAD
                 speed_obs.object_speed_ms = 0
 
-=======
->>>>>>> f3459d82
             print(f'Speed_obs {speed_obs}')
             return speed_obs
         return SpeedObservation()
@@ -123,15 +116,10 @@
     def detect_vehicle_in_lane(self) -> SpeedObservation:
         """Detect a vehicle in the same direction."""
         spd_obs = SpeedObservation()
-<<<<<<< HEAD
         objects = self.objects.copy()
         vehicle_pos = self.vehicle.pos
         cached_local_route = np.concatenate([[vehicle_pos], self.cached_local_route])
         for _, obj in objects.items():
-=======
-        cached_local_route = np.concatenate([[self.vehicle.pos], self.cached_local_route])
-        for _, obj in self.objects.items():
->>>>>>> f3459d82
             last_obj_pos = obj.trajectory[-1]
             distances = []
             for point in cached_local_route:
@@ -141,11 +129,7 @@
                 if distance > 2.0:
                     continue
 
-<<<<<<< HEAD
                 distance = dist(vehicle_pos, last_obj_pos)
-=======
-                distance = dist(self.vehicle.pos, last_obj_pos)
->>>>>>> f3459d82
                 if distance < spd_obs.dist_next_obstacle_m:
                     spd_obs.is_trajectory_free = False
                     spd_obs.dist_next_obstacle_m = distance
