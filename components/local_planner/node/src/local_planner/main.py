#!/usr/bin/env python
"""Main script defining the ROS node"""
from dataclasses import dataclass
from threading import Thread

import rospy
from sensor_msgs.msg import Imu as ImuMsg
from nav_msgs.msg import Odometry as OdometryMsg
from ackermann_msgs.msg import AckermannDrive
from std_msgs.msg import String as StringMsg

from local_planner.navigation import InfiniteDrivingService
from local_planner.route_planner import TrajectoryPlanner
from local_planner.ros_msg_adapter import RosMessagesAdapter
from local_planner.core import Vehicle
from local_planner.vehicle_control import DrivingController
from local_planner.state_machine import SpeedStateMachine, SpeedObservation


@dataclass
class LocalPlannerNode:
    """A class representing a ROS node that's processing route and
    local sensor data to handle the interaction with other vehicles, etc."""
    vehicle: Vehicle
    publish_rate_in_hz: int
    driving_signal_publisher: rospy.Publisher = None
    nav_service: InfiniteDrivingService = None
    route_planner: TrajectoryPlanner = None
    driving_control: DrivingController = None
    speed_state_machine: SpeedStateMachine = None

    def __post_init__(self):
        if self.route_planner is None:
            self.route_planner = TrajectoryPlanner(self.vehicle)
        if self.driving_control is None:
            self.driving_control = DrivingController(self.vehicle)
        if self.speed_state_machine is None:
            self.speed_state_machine = SpeedStateMachine(self.vehicle)
        if self.nav_service is None:
            route_callback = self.route_planner.update_global_route
            self.nav_service = InfiniteDrivingService(self.vehicle, route_callback)

    def run_node(self):
        """Launch the ROS node to plan actionable trajectories from
        a globally planned route and various sensors"""
        self._init_ros()
        rate = rospy.Rate(self.publish_rate_in_hz)

        nav_thread = Thread(target=self.nav_service.run_infinite_driving)
        nav_thread.start()
        i: int = 0

        while not rospy.is_shutdown():
            local_route = self.route_planner.calculate_trajectory()
<<<<<<< HEAD
            i = i + 1
            print("step")
            print(i)
=======
            self.speed_state_machine.update_state(self.route_planner.get_speed_observation())
>>>>>>> 8eff4019
            velocity = self.speed_state_machine.get_target_speed()
            self.driving_control.update_route(local_route)
            self.driving_control.update_target_velocity(velocity)
            driving_signal = self.driving_control.next_signal()
            print("driving signal")
            print(driving_signal)
            msg = RosMessagesAdapter.signal_to_message(driving_signal)
            self.driving_signal_publisher.publish(msg)
            rate.sleep()

    def _init_ros(self):
        rospy.init_node(f'local_planner_{self.vehicle.name}', anonymous=True)
        self.driving_signal_publisher = self._init_driving_signal_publisher()
        self._init_vehicle_position_subscriber()
        self._init_vehicle_orientation_subscriber()
        self._init_tld_info_subscriber()
        self._init_object_info_subscriber()

    def _init_tld_info_subscriber(self):
        in_topic = f"/drive/{self.vehicle.name}/tld_info"
        msg_to_tld_info = RosMessagesAdapter.json_message_to_tld_info
        callback = lambda msg: self.route_planner.update_tld_info(msg_to_tld_info(msg))
        rospy.Subscriber(in_topic, StringMsg, callback)

    def _init_object_info_subscriber(self):
        in_topic = f"/drive/{self.vehicle.name}/object_info"
        msg_to_object_info = RosMessagesAdapter.json_message_to_object_info
        callback = lambda msg: self.route_planner.update_objects(msg_to_object_info(msg))
        rospy.Subscriber(in_topic, StringMsg, callback)

    def _init_vehicle_orientation_subscriber(self):
        in_topic = f"/carla/{self.vehicle.name}/imu/imu1"
        msg_to_orientation = RosMessagesAdapter.message_to_orientation
        callback = lambda msg: self.driving_control.update_vehicle_orientation(
            msg_to_orientation(msg))
        rospy.Subscriber(in_topic, ImuMsg, callback)

    def _init_vehicle_position_subscriber(self):
        in_topic = f"/carla/{self.vehicle.name}/odometry"
        msg_to_position = RosMessagesAdapter.message_to_vehicle_position
        msg_to_velocity = RosMessagesAdapter.message_to_vehicle_velocity
        callback = lambda msg: self.driving_control.update_vehicle_state(
            msg_to_position(msg), msg_to_velocity(msg))
        rospy.Subscriber(in_topic, OdometryMsg, callback)

    def _init_driving_signal_publisher(self):
        out_topic = f"/carla/{self.vehicle.name}/ackermann_cmd"
        return rospy.Publisher(out_topic, AckermannDrive, queue_size=10)


def main():
    """The main entrypoint launching the ROS node
    with specific configuration parameters"""

    vehicle_name = "ego_vehicle"
    vehicle = Vehicle(vehicle_name)
    publish_rate_hz = 10
    node = LocalPlannerNode(vehicle, publish_rate_hz)
    node.run_node()


if __name__ == '__main__':
    main()<|MERGE_RESOLUTION|>--- conflicted
+++ resolved
@@ -48,17 +48,14 @@
 
         nav_thread = Thread(target=self.nav_service.run_infinite_driving)
         nav_thread.start()
-        i: int = 0
+        # i: int = 0
 
         while not rospy.is_shutdown():
             local_route = self.route_planner.calculate_trajectory()
-<<<<<<< HEAD
-            i = i + 1
-            print("step")
-            print(i)
-=======
+            # i = i + 1
+            # print("step")
+            # print(i)
             self.speed_state_machine.update_state(self.route_planner.get_speed_observation())
->>>>>>> 8eff4019
             velocity = self.speed_state_machine.get_target_speed()
             self.driving_control.update_route(local_route)
             self.driving_control.update_target_velocity(velocity)
