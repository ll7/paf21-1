--- conflicted
+++ resolved
@@ -77,16 +77,12 @@
                 self.driving_control.update_target_velocity(velocity)
                 driving_signal = self.driving_control.next_signal()
                 msg = RosMessagesAdapter.signal_to_message(driving_signal)
-                print(msg)
                 self.driving_signal_publisher.publish(msg)
             except IndexError as index_error:
                 print(f'Error: {index_error}; failed to send driving signal!')
             rate.sleep()
 
-<<<<<<< HEAD
 
-=======
->>>>>>> 72c9e8b5
     def _init_ros(self):
         rospy.init_node(f'local_planner_{self.vehicle.name}', anonymous=True)
         self.driving_signal_publisher = self._init_driving_signal_publisher()
@@ -133,11 +129,7 @@
 
     vehicle_name = "ego_vehicle"
     vehicle = Vehicle(vehicle_name)
-<<<<<<< HEAD
-    publish_rate_hz = 30
-=======
     publish_rate_hz = 20
->>>>>>> 72c9e8b5
     node = LocalPlannerNode(vehicle, publish_rate_hz)
     node.run_node()
 
