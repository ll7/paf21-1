--- conflicted
+++ resolved
@@ -42,7 +42,6 @@
     driving_control: DrivingController = None
     speed_state_machine: SpeedStateMachine = None
     maneuver_state_machine: ManeuverStateMachine = None
-    counter: int = 0
 
     def __post_init__(self):
         if self.route_planner is None:
@@ -69,7 +68,6 @@
 
         while not rospy.is_shutdown():
             try:
-<<<<<<< HEAD
                 local_route = self.route_planner.calculate_trajectory()
                 visualize_route_rviz(local_route)
 
@@ -82,20 +80,6 @@
                 self.driving_signal_publisher.publish(msg)
             except IndexError as index_error:
                 print(f'Error: {index_error}; failed to send driving signal!')
-=======
-                if self.vehicle.is_ready:
-                    local_route = self.route_planner.calculate_trajectory()
-                    self.speed_state_machine.update_state(self.route_planner.latest_speed_observation)
-                    velocity = self.speed_state_machine.get_target_speed()
-                    self.driving_control.update_route(local_route)
-                    self.driving_control.update_target_velocity(velocity)
-                    driving_signal = self.driving_control.next_signal()
-                    msg = RosMessagesAdapter.signal_to_message(driving_signal)
-                    self.driving_signal_publisher.publish(msg)
-            except Exception as e:
-                print('failed to send driving signal!')
-                print(e)
->>>>>>> 2701c133
             rate.sleep()
 
 
@@ -145,11 +129,7 @@
 
     vehicle_name = "ego_vehicle"
     vehicle = Vehicle(vehicle_name)
-<<<<<<< HEAD
     publish_rate_hz = 20
-=======
-    publish_rate_hz = 30
->>>>>>> 2701c133
     node = LocalPlannerNode(vehicle, publish_rate_hz)
     node.run_node()
 
