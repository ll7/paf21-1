--- conflicted
+++ resolved
@@ -39,7 +39,6 @@
         self.route_waypoints = waypoints
 
     def update_target_velocity(self, target_velocity_mps: float):
-<<<<<<< HEAD
         """Update the target velocity"""
 
         # State machine
@@ -64,7 +63,7 @@
         print(target_velocity_mps)
         print(self.target_velocity_mps)
         """
-=======
+
         """Update vehicle's velocity usinf angle direction in radians"""
         angle = 0
         if len(self.route_waypoints) > 0:
@@ -81,7 +80,6 @@
         
         print('TARGET VELOCITY SET: ', self.target_velocity_mps)
         
->>>>>>> 8eff4019
 
     def update_vehicle_position(self, vehicle_pos: Tuple[float, float]):
         """Update the vehicle's current position"""
