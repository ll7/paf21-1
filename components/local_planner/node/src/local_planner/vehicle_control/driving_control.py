--- conflicted
+++ resolved
@@ -1,16 +1,13 @@
 """Module for transitioning a fine-grained, idealistic route
 and other driving metadata into actionable driving signals"""
-import math
+
 import sys
 from typing import Tuple, List
 from dataclasses import dataclass, field
-<<<<<<< HEAD
+from math import cos
 from math import atan
 from numpy import cross
 from numpy.linalg import norm
-=======
-from math import cos
->>>>>>> 71fac49c
 
 from local_planner.core import Vehicle, geometry
 
@@ -54,7 +51,7 @@
         #print('vehicle pos :', self.vehicle.pos)
         # self.target_distance_m = target_distance_m
         return self.target_velocity_mps
-       
+
     def update_vehicle_position(self, vehicle_pos: Tuple[float, float]):
         """Update the vehicle's current position"""
         self.vehicle.move(vehicle_pos)
@@ -114,7 +111,6 @@
         dir_traj = geometry.vector_to_dir(vec_traj)
         heading_error = dir_traj - self.vehicle.orientation_rad
 
-<<<<<<< HEAD
         # Controller Settings
         k = 0.3
         k_s = 1
@@ -130,15 +126,4 @@
         arg = (k*e)/(k_s+v)
         cross_track_error = atan(arg)
 
-        return heading_error + cross_track_error
-=======
-        #calc crosstrack error
-        prev_to_next = geometry.points_to_vector(prev_wp, next_wp)
-        prev_to_vehicle = geometry.points_to_vector(prev_wp, self.vehicle.pos)
-
-        # Controller Settings
-        k = 0.3
-        k_s = 1
-        
-        return heading_error
->>>>>>> 71fac49c
+        return heading_error + cross_track_error