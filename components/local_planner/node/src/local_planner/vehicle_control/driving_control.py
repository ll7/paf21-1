--- conflicted
+++ resolved
@@ -5,7 +5,7 @@
 from dataclasses import dataclass, field
 
 from local_planner.core import Vehicle
-from local_planner.vehicle_control import StanleySteeringController
+from local_planner.vehicle_control import NaiveSteeringController
 
 
 @dataclass
@@ -36,11 +36,7 @@
 
     def __post_init__(self):
         if not self.steer_control:
-<<<<<<< HEAD
-            self.steer_control = StanleySteeringController(vehicle=self.vehicle)
-=======
             self.steer_control = NaiveSteeringController(self.vehicle)
->>>>>>> af94e482
 
     def update_route(self, waypoints: List[Tuple[float, float]]):
         """Update the route to be followed and cache first waypoint"""
