"""Module for transitioning a fine-grained, idealistic route
and other driving metadata into actionable driving signals"""

from typing import Protocol, Tuple, List
from dataclasses import dataclass, field

from local_planner.core import Vehicle
<<<<<<< HEAD
from local_planner.vehicle_control.steering import NaiveSteeringController
=======
from local_planner.vehicle_control import NaiveSteeringController
from local_planner.vehicle_control import StanleySteeringController
>>>>>>> 717b584c


@dataclass
class DrivingSignal:
    """Data class representing a driving signal"""
    steering_angle_rad: float
    target_velocity_mps: float


class SteeringController(Protocol):
    # pylint: disable=too-few-public-methods
    """Representing a generalization of a steering controller."""

    def compute_steering_angle(self, route: List[Tuple[float, float]]) -> float:
        """Compute the steering angle given the route waypoints."""
        ...


@dataclass
class DrivingController:  # pylint: disable=too-many-instance-attributes
    """A class for processing waypoints and driving metadata into
    actionable driving signals regarding velocity and steering control"""
    vehicle: Vehicle
    route_waypoints: List[Tuple[float, float]] = field(default_factory=list)
    target_velocity_mps: float = 0.0
    initial_vehicle_pos_set = False
    steer_control: SteeringController = None

    def __post_init__(self):
        if not self.steer_control:
            self.steer_control = StanleySteeringController(vehicle=self.vehicle)

    def update_route(self, waypoints: List[Tuple[float, float]]):
        """Update the route to be followed and cache first waypoint"""
        if waypoints and not self.initial_vehicle_pos_set:
            self.initial_vehicle_pos_set = True
        self.route_waypoints = waypoints

    def update_target_velocity(self, target_velocity_mps: float):
        """Update the target velocity according to the curvature ahead"""
        if self.vehicle.is_ready:
            self.target_velocity_mps = target_velocity_mps
        else:
            self.target_velocity_mps = 0
    def next_signal(self) -> DrivingSignal:
        """Compute the next driving signal to make the
        vehicle follow the suggested ideal route"""
        # generate logs for each driving signal tick
<<<<<<< HEAD
        steering_angle = self.steer_control.compute_steering_angle(self.route_waypoints)
        target_speed = self.target_velocity_mps  # if self.route_waypoints else 0.0
        signal = DrivingSignal(steering_angle, target_speed)
=======
        #k = [0.4, 0.25, 0.2, 0.1, 0.05]
        k = [0.5, 0.5]
        steering_angle = self.steer_control.compute_steering_angle(self.route_waypoints, self.vehicle.pos, self.vehicle.orientation_rad)
        targetspeed = self.target_velocity_mps  # if self.route_waypoints else 0.0
        signal = DrivingSignal(steering_angle, targetspeed)
>>>>>>> 717b584c
        # if self.vehicle.is_ready:
        #     print("Signal. Time : {}, pos[1]: {}, orientation_rad: {}, \
        #         velocity: {}, targetspeed: {}, steering_angle: {}".
        #     format(self.vehicle.time,self.vehicle.pos[1], self.vehicle.orientation_rad,
        #            self.vehicle.velocity_mps,targetspeed,steering_angle))
        return signal<|MERGE_RESOLUTION|>--- conflicted
+++ resolved
@@ -5,12 +5,8 @@
 from dataclasses import dataclass, field
 
 from local_planner.core import Vehicle
-<<<<<<< HEAD
-from local_planner.vehicle_control.steering import NaiveSteeringController
-=======
 from local_planner.vehicle_control import NaiveSteeringController
 from local_planner.vehicle_control import StanleySteeringController
->>>>>>> 717b584c
 
 
 @dataclass
@@ -59,17 +55,11 @@
         """Compute the next driving signal to make the
         vehicle follow the suggested ideal route"""
         # generate logs for each driving signal tick
-<<<<<<< HEAD
-        steering_angle = self.steer_control.compute_steering_angle(self.route_waypoints)
-        target_speed = self.target_velocity_mps  # if self.route_waypoints else 0.0
-        signal = DrivingSignal(steering_angle, target_speed)
-=======
         #k = [0.4, 0.25, 0.2, 0.1, 0.05]
         k = [0.5, 0.5]
         steering_angle = self.steer_control.compute_steering_angle(self.route_waypoints, self.vehicle.pos, self.vehicle.orientation_rad)
         targetspeed = self.target_velocity_mps  # if self.route_waypoints else 0.0
         signal = DrivingSignal(steering_angle, targetspeed)
->>>>>>> 717b584c
         # if self.vehicle.is_ready:
         #     print("Signal. Time : {}, pos[1]: {}, orientation_rad: {}, \
         #         velocity: {}, targetspeed: {}, steering_angle: {}".
