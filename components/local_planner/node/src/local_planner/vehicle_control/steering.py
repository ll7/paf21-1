"""A module providing steering control implementations"""
import math
from typing import Tuple, List, Protocol
from dataclasses import dataclass, field
from math import dist, atan2, ceil

import numpy as np

from local_planner.core import Vehicle
from local_planner.core.geometry import \
    points_to_vector, norm_angle, vector_len, vector_to_dir, rotate_vector, add_vector

from local_planner.vehicle_control.curve_detection import CurveDetection


class SteeringController(Protocol):
    # pylint: disable=too-few-public-methods
    """Representing a generalization of a steering controller."""

    def compute_steering_angle(self, route: List[Tuple[float, float]]) -> float:
        """Compute the steering angle given the route waypoints."""
        ...


@dataclass
class NaiveSteeringController:
    """Representing a very straight-forward implementation of a steering
    controller driving towards an aim point in front of the vehicle."""
    vehicle: Vehicle

    def compute_steering_angle(self, route: List[Tuple[float, float]]) -> float:
        """Compute the steering angle for driving towards an aim point"""
        if not self.vehicle.is_ready:
            return 0.0

        aim_point = self._get_aim_point(route)
        if not aim_point:
            return 0.0

        aim_vector = points_to_vector(self.vehicle.pos, aim_point)
        aim_angle_rad = vector_to_dir(aim_vector)
        steer_angle = norm_angle(aim_angle_rad - self.vehicle.orientation_rad)

        max_angle = self.vehicle.meta.max_steer_angle_rad / self.vehicle.velocity_mps
        steer_angle = min(max(steer_angle, -max_angle), max_angle)

        return steer_angle

    @property
    def min_dist_ahead(self) -> float:
        speed = self.vehicle.velocity_mps
        return ceil((speed * (dist(self.last_pos, self.vehicle.pos) / speed)))

    def _get_aim_point(self, route: List[Tuple[float, float]]) -> Tuple[float, float] or None:
        if len(route) < 2:
            return None

        has_min_dist = lambda wp: dist(wp, self.vehicle.pos) >= self.min_dist_ahead
        wps_with_min_dist = [wp for wp in route[1:] if has_min_dist(wp)]
        aim_point = wps_with_min_dist[0] if len(wps_with_min_dist) > 0 else None

        return aim_point


@dataclass
class StanleySteeringController:
    """Representing a steering controller implementing the Stanley method."""
    vehicle: Vehicle
    curvature_value: float = 2.1
    curvature: float = 0.0
    factor: float = 1
    eps: float = 1e-6
    last_pos: Tuple[float, float] = (0, 0)
    cross_track_errors: List[float] = field(default_factory=list)
<<<<<<< HEAD
    cte_count: int = 27
    init = False
=======
    cte_count: int = 5

>>>>>>> c1c2e533

    def predictive_stanley(self, route: List[Tuple[float, float]], n: int, k: List[float]):
        assert len(k) == n
        if not self.vehicle.is_ready or len(route) < 2:
            print('canceled 1', self.vehicle.is_ready)
            return 0.0
        theta = self.vehicle.orientation_rad
        velocity = self.vehicle.velocity_mps
        timestep = 1 / 10
        temp_steering_angle = self.compute_steering_angle(route, self.vehicle.pos, theta)
        steering_angle = k[0] * temp_steering_angle
        # for step in range(1, n):
        #     theta = theta + ((velocity * np.tan(self.vehicle.steer_angle)) /
        #                      self.vehicle.meta.wheelbase) * timestep
        #     x_n = pos[0] + velocity * np.cos(theta + temp_steering_angle) * timestep
        #     y_n = pos[1] + velocity * np.sin(theta + temp_steering_angle) * timestep
        #     pos = (x_n, y_n)
        #     temp_steering_angle = self.compute_steering_angle(route, pos, theta)
        #     print(temp_steering_angle, 'steering', step)
        #     steering_angle += k[step] * temp_steering_angle
        self.vehicle.steer_angle = steering_angle
        return steering_angle

    def compute_steering_angle(self, route: List[Tuple[float, float]],
                               position: Tuple[float, float], orientation: float) -> float:
        """Compute the steering angle according to the Stanley method."""

        prev_wp, next_wp = self._get_prev_and_next_point(route, position)

        traveled_distance = 0
        if (self.last_pos is not None) and (position is not None):
            traveled_distance = dist(self.last_pos, position)
            print(traveled_distance, 'Traveled_Distance')
        self.last_pos = position

        if not prev_wp or not next_wp or prev_wp == next_wp:
            # TODO: think of a better fallback case
            print(prev_wp, next_wp)
            print('canceled 2')
            return 0.0

        heading_error = self._heading_error(prev_wp, next_wp, orientation)

        if self.init:
            self.cross_track_errors.insert(0, self._cross_track_error(prev_wp, next_wp, position))
            if len(self.cross_track_errors) > self.cte_count:
                del self.cross_track_errors[-1]
            cross_track_error = sum(self.cross_track_errors) / len(self.cross_track_errors)
        else:
            cross_track_error = self._cross_track_error(prev_wp, next_wp, position)
            if traveled_distance > 0 and self.vehicle.velocity_mps > 1:
                self.init = True
                self.curvature = self.curvature_value
        print(self.vehicle.velocity_mps, 'speed')
        print('Errors', heading_error, cross_track_error)

        steer_angle = self.factor * heading_error + cross_track_error

        max_angle = self.vehicle.meta.max_steer_angle_rad
        steer_angle = min(max(steer_angle, -max_angle), max_angle)
        return steer_angle

    @property
    def min_dist_ahead(self) -> float:
        speed = self.vehicle.velocity_mps
        if speed == 0:
            gate = 0
        else:
            time = (dist(self.last_pos, self.vehicle.pos) / speed)
            speed = speed
            gate = ceil((speed * time))
        print(gate, 'Ceiling')
        return gate

    def _get_prev_and_next_point(self, route: List[Tuple[float, float]],
                                 position: Tuple[float, float]) -> Tuple[float, float] or None:
        if len(route) < 2:
            return None, None
        min_dist = self.min_dist_ahead
        for i in range(1, len(route)):
            if dist(route[i], position) >= min_dist:
                if dist(route[i], self.vehicle.pos) < dist(position, self.vehicle.pos):
                    continue
                return route[i], self._get_next_point(route, i)
                # return route[i], route[i]
        return route[-2], route[-1]

    def _get_next_point(self, route: List[Tuple[float, float]], index) -> Tuple[
                                                                              float, float] or None:
        if len(route) < 2:
            return None
        min_dist = self.min_dist_ahead
        for i in range(index + 1, len(route)):
            if dist(route[i], route[index]) >= min_dist:
                #print('second', i)
                return route[i]
        return route[-1]

    def _heading_error(self, prev_wp: Tuple[float, float], next_wp: Tuple[float, float],
                       orientation: float) -> float:
        vec_traj = points_to_vector(prev_wp, next_wp)
        dir_traj = vector_to_dir(vec_traj)
        return norm_angle(dir_traj - orientation)

    def _cross_track_error(self, prev_wp: Tuple[float, float],
                           next_wp: Tuple[float, float], position: Tuple[float, float]) -> float:
        prev_to_next = points_to_vector(prev_wp, next_wp)

        # print(self.vehicle.pos, pos_front_axle, 'Positions')
        # print(self.vehicle.orientation_rad, 'Orientation')


        prev_to_vehicle = points_to_vector(prev_wp, position)
        cross_prod = -np.cross(prev_to_next, prev_to_vehicle)
        traj_len = vector_len(prev_to_next)
        e_t = cross_prod / traj_len
        # print('cross_track_error', e_t)
        # if abs(e_t) > 1:
        # print('thrown off')
        # arg = (self.curvature * e_t) / (self.eps + self.vehicle.velocity_mps)
        return atan2((self.curvature * e_t), self.eps + self.vehicle.velocity_mps)


class CombinedSteering:
    # pylint: disable=too-few-public-methods
    """Combines Naive Controller for curves and Stanley for straights"""
    vehicle: Vehicle
    naive_controller: SteeringController = None
    stanley_controller: SteeringController = None

    def __post_init__(self):
        self.naive_controller = NaiveSteeringController(self.vehicle)
        self.stanley_controller = StanleySteeringController(self.vehicle)

    def compute_steering_angle(self, route: List[Tuple[float, float]]) -> float:
        if CurveDetection.find_next_curve(route).dist_until_curve < 5:
            return self.naive_controller.compute_steering_angle(route)
        return self.stanley_controller.compute_steering_angle(route)<|MERGE_RESOLUTION|>--- conflicted
+++ resolved
@@ -72,13 +72,8 @@
     eps: float = 1e-6
     last_pos: Tuple[float, float] = (0, 0)
     cross_track_errors: List[float] = field(default_factory=list)
-<<<<<<< HEAD
     cte_count: int = 27
     init = False
-=======
-    cte_count: int = 5
-
->>>>>>> c1c2e533
 
     def predictive_stanley(self, route: List[Tuple[float, float]], n: int, k: List[float]):
         assert len(k) == n
@@ -102,6 +97,7 @@
         self.vehicle.steer_angle = steering_angle
         return steering_angle
 
+
     def compute_steering_angle(self, route: List[Tuple[float, float]],
                                position: Tuple[float, float], orientation: float) -> float:
         """Compute the steering angle according to the Stanley method."""
