"""A module providing steering control implementations"""
import math
from typing import Tuple, List, Protocol
from dataclasses import dataclass, field
from math import dist, atan2, ceil

import numpy as np

from local_planner.core import Vehicle
from local_planner.core.geometry import \
    points_to_vector, norm_angle, vector_len, vector_to_dir, rotate_vector, add_vector

from local_planner.vehicle_control.curve_detection import CurveDetection


class SteeringController(Protocol):
    # pylint: disable=too-few-public-methods
    """Representing a generalization of a steering controller."""

    def compute_steering_angle(self, route: List[Tuple[float, float]]) -> float:
        """Compute the steering angle given the route waypoints."""
        ...


@dataclass
class NaiveSteeringController:
    """Representing a very straight-forward implementation of a steering
    controller driving towards an aim point in front of the vehicle."""
    vehicle: Vehicle

    def compute_steering_angle(self, route: List[Tuple[float, float]]) -> float:
        """Compute the steering angle for driving towards an aim point"""
        if not self.vehicle.is_ready:
            return 0.0

        aim_point = self._get_aim_point(route)
        if not aim_point:
            return 0.0

        aim_vector = points_to_vector(self.vehicle.pos, aim_point)
        aim_angle_rad = vector_to_dir(aim_vector)
        steer_angle = norm_angle(aim_angle_rad - self.vehicle.orientation_rad)

        max_angle = self.vehicle.meta.max_steer_angle_rad / self.vehicle.velocity_mps
        steer_angle = min(max(steer_angle, -max_angle), max_angle)

        return steer_angle

    @property
    def min_dist_ahead(self) -> float:
        """Specifies the minimum distance ahead as a function of the speed."""
        speed = self.vehicle.velocity_mps
        return ceil((speed * (dist(self.last_pos, self.vehicle.pos) / speed)))

    def _get_aim_point(self, route: List[Tuple[float, float]]) -> Tuple[float, float] or None:
        if len(route) < 2:
            return None

        has_min_dist = lambda wp: dist(wp, self.vehicle.pos) >= self.min_dist_ahead
        wps_with_min_dist = [wp for wp in route[1:] if has_min_dist(wp)]
        aim_point = wps_with_min_dist[0] if len(wps_with_min_dist) > 0 else route[-1]

        return aim_point


@dataclass
class StanleySteeringController:
    """Representing a steering controller implementing the Stanley method."""
    refresh_rate: int
    vehicle: Vehicle
<<<<<<< HEAD
    curvature_value: float = 2.5
    curvature: float = 0.0
=======
    curvature: float = 2.2
>>>>>>> 72c9e8b5
    factor: float = 1
    eps: float = 1e-6
    last_pos: Tuple[float, float] = (0, 0)
    cross_track_errors: List[float] = field(default_factory=list)
<<<<<<< HEAD
    cte_count: int = 1
    init = False

    def __post_init__(self):
        self.cte_count = ceil(self.refresh_rate / 2)

    def predictive_stanley(self, route: List[Tuple[float, float]], n: int, k: List[float]):
        assert len(k) == n
        if not self.vehicle.is_ready or len(route) < 2:
            print('canceled 1', self.vehicle.is_ready)
            return 0.0
        pos = self.vehicle.pos
        theta = self.vehicle.orientation_rad
        velocity = self.vehicle.velocity_mps
        timestep = 1 / self.refresh_rate
        temp_steering_angle = self.compute_steering_angle(route, pos, theta)
        steering_angle = k[0] * temp_steering_angle
        for step in range(1, n):
            theta = theta + ((velocity * np.tan(temp_steering_angle)) /
                             self.vehicle.meta.wheelbase) * timestep
            x_n = pos[0] + velocity * np.cos(theta + temp_steering_angle) * timestep
            y_n = pos[1] + velocity * np.sin(theta + temp_steering_angle) * timestep
            pos = (x_n, y_n)
            temp_steering_angle = self.compute_steering_angle(route, pos, theta)
            print(temp_steering_angle, 'steering', step)
            steering_angle += k[step] * temp_steering_angle
        self.vehicle.steer_angle = steering_angle
        return steering_angle


    def compute_steering_angle(self, route: List[Tuple[float, float]],
                               position: Tuple[float, float], orientation: float) -> float:
        """Compute the steering angle according to the Stanley method."""

        prev_wp, next_wp = self._get_prev_and_next_point(route, position)

        traveled_distance = 0
        if (self.last_pos is not None) and (position is not None):
            traveled_distance = dist(self.last_pos, position)
            print(traveled_distance, 'Traveled_Distance')
        self.last_pos = position

        if not prev_wp or not next_wp or prev_wp == next_wp:
            # TODO: think of a better fallback case
            print(prev_wp, next_wp)
            print('canceled 2')
=======
    cte_count: int = 5


    def predictive_stanley(self, route: List[Tuple[float, float]], n: int, k: List[float]):
        assert len(k) == n
        if not self.vehicle.is_ready or len(route) < 2:
            print('canceled 1', self.vehicle.is_ready)
>>>>>>> 72c9e8b5
            return 0.0
        theta = self.vehicle.orientation_rad
        velocity = self.vehicle.velocity_mps
        timestep = 1 / 20
        temp_steering_angle = self.compute_steering_angle(route, pos, theta)
        steering_angle = k[0] * temp_steering_angle
        # for step in range(1, n):
        #     theta = theta + ((velocity * np.tan(self.vehicle.steer_angle)) /
        #                      self.vehicle.meta.wheelbase) * timestep
        #     x_n = pos[0] + velocity * np.cos(theta + temp_steering_angle) * timestep
        #     y_n = pos[1] + velocity * np.sin(theta + temp_steering_angle) * timestep
        #     pos = (x_n, y_n)
        #     temp_steering_angle = self.compute_steering_angle(route, pos, theta)
        #     print(temp_steering_angle, 'steering', step)
        #     steering_angle += k[step] * temp_steering_angle
        self.vehicle.steer_angle = steering_angle
        return steering_angle


    def compute_steering_angle(self, route: List[Tuple[float, float]],
                               position: Tuple[float, float], orientation: float) -> float:
        """Compute the steering angle according to the Stanley method."""

        prev_wp, next_wp = self._get_prev_and_next_point(route, position)
        pos = self.vehicle.pos
        self.last_pos = pos

        if not prev_wp or not next_wp or prev_wp == next_wp:
            # TODO: think of a better fallback case
            print(prev_wp, next_wp)
            print('canceled 2')
            return 0.0

        heading_error = self._heading_error(prev_wp, next_wp, orientation)

<<<<<<< HEAD
        heading_error = self._heading_error(prev_wp, next_wp, orientation)

        if self.init:
            self.cross_track_errors.insert(0, self._cross_track_error(prev_wp, next_wp, position))
            if len(self.cross_track_errors) > self.cte_count:
                del self.cross_track_errors[-1]
            cross_track_error = sum(self.cross_track_errors) / len(self.cross_track_errors)
        else:
            cross_track_error = self._cross_track_error(prev_wp, next_wp, position)
            if traveled_distance > 0 and self.vehicle.velocity_mps > 1:
                self.init = True
                self.curvature = self.curvature_value
        print(self.vehicle.velocity_mps, 'speed')
        print('Errors', heading_error, cross_track_error)
=======
        self.cross_track_errors.insert(0, self._cross_track_error(prev_wp, next_wp, position))
        if len(self.cross_track_errors) > self.cte_count:
            del self.cross_track_errors[-1]
        cross_track_error = sum(self.cross_track_errors) / len(self.cross_track_errors)
        #cross_track_error = self._cross_track_error(prev_wp, next_wp, position)

        #print('Errors', heading_error, cross_track_error)
>>>>>>> 72c9e8b5

        steer_angle = self.factor * heading_error + cross_track_error

        max_angle = self.vehicle.meta.max_steer_angle_rad
        steer_angle = min(max(steer_angle, -max_angle), max_angle)
        return steer_angle

    @property
    def min_dist_ahead(self) -> float:
        speed = self.vehicle.velocity_mps
        if speed == 0:
            gate = 0
        else:
            time = (dist(self.last_pos, self.vehicle.pos) / speed)
            speed = speed
            gate = ceil((speed * time))
        #print(gate, 'Ceiling')
        return gate

    def _get_prev_and_next_point(self, route: List[Tuple[float, float]],
                                 position: Tuple[float, float]) -> Tuple[float, float] or None:
        if len(route) < 2:
            return None, None
        min_dist = self.min_dist_ahead
        for i in range(1, len(route)):
            if dist(route[i], position) >= min_dist:
                if dist(route[i], self.vehicle.pos) < dist(position, self.vehicle.pos):
                    continue
                return route[i], self._get_next_point(route, i)
                # return route[i], route[i]
        return route[-2], route[-1]

    def _get_next_point(self, route: List[Tuple[float, float]], index) -> Tuple[
                                                                              float, float] or None:
        if len(route) < 2:
            return None
        min_dist = self.min_dist_ahead
        for i in range(index + 1, len(route)):
            if dist(route[i], route[index]) >= min_dist:
                #print('second', i)
                return route[i]
        return route[-1]

    def _heading_error(self, prev_wp: Tuple[float, float], next_wp: Tuple[float, float],
                       orientation: float) -> float:
        vec_traj = points_to_vector(prev_wp, next_wp)
        dir_traj = vector_to_dir(vec_traj)
        return norm_angle(dir_traj - orientation)

    def _cross_track_error(self, prev_wp: Tuple[float, float],
                           next_wp: Tuple[float, float], position: Tuple[float, float]) -> float:
        prev_to_next = points_to_vector(prev_wp, next_wp)

        # print(self.vehicle.pos, pos_front_axle, 'Positions')
        # print(self.vehicle.orientation_rad, 'Orientation')
        #print(dist(self.last_pos, self.vehicle.pos), 'Traveled_Distance')

        prev_to_vehicle = points_to_vector(prev_wp, position)
        cross_prod = -np.cross(prev_to_next, prev_to_vehicle)
        traj_len = vector_len(prev_to_next)
        e_t = cross_prod / traj_len
        # print('cross_track_error', e_t)
        # if abs(e_t) > 1:
        # print('thrown off')
        # arg = (self.curvature * e_t) / (self.eps + self.vehicle.velocity_mps)
        return atan2((self.curvature * e_t), self.eps + self.vehicle.velocity_mps)


class CombinedSteering:
    # pylint: disable=too-few-public-methods
    """Combines Naive Controller for curves and Stanley for straights"""
    vehicle: Vehicle
    naive_controller: SteeringController = None
    stanley_controller: SteeringController = None

    def __post_init__(self):
        self.naive_controller = NaiveSteeringController(self.vehicle)
        self.stanley_controller = StanleySteeringController(self.vehicle)

    def compute_steering_angle(self, route: List[Tuple[float, float]]) -> float:
        if CurveDetection.find_next_curve(route).dist_until_curve < 5:
            return self.naive_controller.compute_steering_angle(route)
        return self.stanley_controller.compute_steering_angle(route)<|MERGE_RESOLUTION|>--- conflicted
+++ resolved
@@ -68,17 +68,12 @@
     """Representing a steering controller implementing the Stanley method."""
     refresh_rate: int
     vehicle: Vehicle
-<<<<<<< HEAD
     curvature_value: float = 2.5
     curvature: float = 0.0
-=======
-    curvature: float = 2.2
->>>>>>> 72c9e8b5
     factor: float = 1
     eps: float = 1e-6
     last_pos: Tuple[float, float] = (0, 0)
     cross_track_errors: List[float] = field(default_factory=list)
-<<<<<<< HEAD
     cte_count: int = 1
     init = False
 
@@ -125,51 +120,8 @@
             # TODO: think of a better fallback case
             print(prev_wp, next_wp)
             print('canceled 2')
-=======
-    cte_count: int = 5
-
-
-    def predictive_stanley(self, route: List[Tuple[float, float]], n: int, k: List[float]):
-        assert len(k) == n
-        if not self.vehicle.is_ready or len(route) < 2:
-            print('canceled 1', self.vehicle.is_ready)
->>>>>>> 72c9e8b5
-            return 0.0
-        theta = self.vehicle.orientation_rad
-        velocity = self.vehicle.velocity_mps
-        timestep = 1 / 20
-        temp_steering_angle = self.compute_steering_angle(route, pos, theta)
-        steering_angle = k[0] * temp_steering_angle
-        # for step in range(1, n):
-        #     theta = theta + ((velocity * np.tan(self.vehicle.steer_angle)) /
-        #                      self.vehicle.meta.wheelbase) * timestep
-        #     x_n = pos[0] + velocity * np.cos(theta + temp_steering_angle) * timestep
-        #     y_n = pos[1] + velocity * np.sin(theta + temp_steering_angle) * timestep
-        #     pos = (x_n, y_n)
-        #     temp_steering_angle = self.compute_steering_angle(route, pos, theta)
-        #     print(temp_steering_angle, 'steering', step)
-        #     steering_angle += k[step] * temp_steering_angle
-        self.vehicle.steer_angle = steering_angle
-        return steering_angle
-
-
-    def compute_steering_angle(self, route: List[Tuple[float, float]],
-                               position: Tuple[float, float], orientation: float) -> float:
-        """Compute the steering angle according to the Stanley method."""
-
-        prev_wp, next_wp = self._get_prev_and_next_point(route, position)
-        pos = self.vehicle.pos
-        self.last_pos = pos
-
-        if not prev_wp or not next_wp or prev_wp == next_wp:
-            # TODO: think of a better fallback case
-            print(prev_wp, next_wp)
-            print('canceled 2')
-            return 0.0
-
-        heading_error = self._heading_error(prev_wp, next_wp, orientation)
-
-<<<<<<< HEAD
+            return 0.0
+
         heading_error = self._heading_error(prev_wp, next_wp, orientation)
 
         if self.init:
@@ -184,15 +136,6 @@
                 self.curvature = self.curvature_value
         print(self.vehicle.velocity_mps, 'speed')
         print('Errors', heading_error, cross_track_error)
-=======
-        self.cross_track_errors.insert(0, self._cross_track_error(prev_wp, next_wp, position))
-        if len(self.cross_track_errors) > self.cte_count:
-            del self.cross_track_errors[-1]
-        cross_track_error = sum(self.cross_track_errors) / len(self.cross_track_errors)
-        #cross_track_error = self._cross_track_error(prev_wp, next_wp, position)
-
-        #print('Errors', heading_error, cross_track_error)
->>>>>>> 72c9e8b5
 
         steer_angle = self.factor * heading_error + cross_track_error
 
