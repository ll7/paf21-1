"""A module providing steering control implementations"""
import math
from typing import Tuple, List, Protocol
from dataclasses import dataclass, field
from math import dist, atan2, ceil

import numpy as np

from local_planner.core import Vehicle
from local_planner.core.geometry import \
    points_to_vector, norm_angle, vector_len, vector_to_dir, rotate_vector, add_vector

from local_planner.vehicle_control.curve_detection import CurveDetection


class SteeringController(Protocol):
    # pylint: disable=too-few-public-methods
    """Representing a generalization of a steering controller."""

    def compute_steering_angle(self, route: List[Tuple[float, float]]) -> float:
        """Compute the steering angle given the route waypoints."""
        ...


@dataclass
class NaiveSteeringController:
    """Representing a very straight-forward implementation of a steering
    controller driving towards an aim point in front of the vehicle."""
    vehicle: Vehicle

    def compute_steering_angle(self, route: List[Tuple[float, float]]) -> float:
        """Compute the steering angle for driving towards an aim point"""
        if not self.vehicle.is_ready:
            return 0.0

        aim_point = self._get_aim_point(route)
        if not aim_point:
            return 0.0

        aim_vector = points_to_vector(self.vehicle.pos, aim_point)
        aim_angle_rad = vector_to_dir(aim_vector)
        steer_angle = norm_angle(aim_angle_rad - self.vehicle.orientation_rad)

        max_angle = self.vehicle.meta.max_steer_angle_rad / self.vehicle.velocity_mps
        steer_angle = min(max(steer_angle, -max_angle), max_angle)

        return steer_angle

    @property
    def min_dist_ahead(self) -> float:
        speed = self.vehicle.velocity_mps
        return ceil((speed * (dist(self.last_pos, self.vehicle.pos) / speed)))

    def _get_aim_point(self, route: List[Tuple[float, float]]) -> Tuple[float, float] or None:
        if len(route) < 2:
            return None

        has_min_dist = lambda wp: dist(wp, self.vehicle.pos) >= self.min_dist_ahead
        wps_with_min_dist = [wp for wp in route[1:] if has_min_dist(wp)]
        aim_point = wps_with_min_dist[0] if len(wps_with_min_dist) > 0 else None

        return aim_point


@dataclass
class StanleySteeringController:
    """Representing a steering controller implementing the Stanley method."""
    vehicle: Vehicle
    curvature_value: float = 2.8
    curvature: float = 0.0
    factor: float = 1
    eps: float = 1e-6
    last_pos: Tuple[float, float] = (0, 0)
    cross_track_errors: List[float] = field(default_factory=list)
<<<<<<< HEAD
    cte_count: int = 5

=======
    cte_count: int = 35
    init = False
>>>>>>> 2701c133

    def predictive_stanley(self, route: List[Tuple[float, float]], n: int, k: List[float]):
        assert len(k) == n
        if not self.vehicle.is_ready or len(route) < 2:
            print('canceled 1', self.vehicle.is_ready)
            return 0.0
        theta = self.vehicle.orientation_rad
        velocity = self.vehicle.velocity_mps
<<<<<<< HEAD
        timestep = 1 / 20
        temp_steering_angle = self.compute_steering_angle(route, pos, theta)
=======
        timestep = 1 / 10
        temp_steering_angle = self.compute_steering_angle(route, self.vehicle.pos, theta)
>>>>>>> 2701c133
        steering_angle = k[0] * temp_steering_angle
        for step in range(1, n):
            theta = theta + ((velocity * np.tan(self.vehicle.steer_angle)) /
                             self.vehicle.meta.wheelbase) * timestep
            x_n = pos[0] + velocity * np.cos(theta + temp_steering_angle) * timestep
            y_n = pos[1] + velocity * np.sin(theta + temp_steering_angle) * timestep
            pos = (x_n, y_n)
            temp_steering_angle = self.compute_steering_angle(route, pos, theta)
            print(temp_steering_angle, 'steering', step)
            steering_angle += k[step] * temp_steering_angle
        self.vehicle.steer_angle = steering_angle
        return steering_angle


    def compute_steering_angle(self, route: List[Tuple[float, float]],
                               position: Tuple[float, float], orientation: float) -> float:
        """Compute the steering angle according to the Stanley method."""

        prev_wp, next_wp = self._get_prev_and_next_point(route, position)

        traveled_distance = 0
        if (self.last_pos is not None) and (position is not None):
            traveled_distance = dist(self.last_pos, position)
            print(traveled_distance, 'Traveled_Distance')
        self.last_pos = position

        if not prev_wp or not next_wp or prev_wp == next_wp:
            # TODO: think of a better fallback case
            print(prev_wp, next_wp)
            print('canceled 2')
            return 0.0

        heading_error = self._heading_error(prev_wp, next_wp, orientation)

<<<<<<< HEAD
        self.cross_track_errors.insert(0, self._cross_track_error(prev_wp, next_wp, position))
        if len(self.cross_track_errors) > self.cte_count:
            del self.cross_track_errors[-1]
        cross_track_error = sum(self.cross_track_errors) / len(self.cross_track_errors)
        #cross_track_error = self._cross_track_error(prev_wp, next_wp, position)

        #print('Errors', heading_error, cross_track_error)
=======
        if self.init:
            self.cross_track_errors.insert(0, self._cross_track_error(prev_wp, next_wp, position))
            if len(self.cross_track_errors) > self.cte_count:
                del self.cross_track_errors[-1]
            cross_track_error = sum(self.cross_track_errors) / len(self.cross_track_errors)
        else:
            cross_track_error = self._cross_track_error(prev_wp, next_wp, position)
            if traveled_distance > 0 and self.vehicle.velocity_mps > 1:
                self.init = True
                self.curvature = self.curvature_value
        print(self.vehicle.velocity_mps, 'speed')
        print('Errors', heading_error, cross_track_error)
>>>>>>> 2701c133

        steer_angle = self.factor * heading_error + cross_track_error

        max_angle = self.vehicle.meta.max_steer_angle_rad
        steer_angle = min(max(steer_angle, -max_angle), max_angle)
        return steer_angle

    @property
    def min_dist_ahead(self) -> float:
        speed = self.vehicle.velocity_mps
        if speed == 0:
            gate = 0
        else:
            time = (dist(self.last_pos, self.vehicle.pos) / speed)
            speed = speed
            gate = ceil((speed * time))
        #print(gate, 'Ceiling')
        return gate

    def _get_prev_and_next_point(self, route: List[Tuple[float, float]],
                                 position: Tuple[float, float]) -> Tuple[float, float] or None:
        if len(route) < 2:
            return None, None
        min_dist = self.min_dist_ahead
        for i in range(1, len(route)):
            if dist(route[i], position) >= min_dist:
                if dist(route[i], self.vehicle.pos) < dist(position, self.vehicle.pos):
                    continue
                return route[i], self._get_next_point(route, i)
                # return route[i], route[i]
        return route[-2], route[-1]

    def _get_next_point(self, route: List[Tuple[float, float]], index) -> Tuple[
                                                                              float, float] or None:
        if len(route) < 2:
            return None
        min_dist = self.min_dist_ahead
        for i in range(index + 1, len(route)):
            if dist(route[i], route[index]) >= min_dist:
                #print('second', i)
                return route[i]
        return route[-1]

    def _heading_error(self, prev_wp: Tuple[float, float], next_wp: Tuple[float, float],
                       orientation: float) -> float:
        vec_traj = points_to_vector(prev_wp, next_wp)
        dir_traj = vector_to_dir(vec_traj)
        return norm_angle(dir_traj - orientation)

    def _cross_track_error(self, prev_wp: Tuple[float, float],
                           next_wp: Tuple[float, float], position: Tuple[float, float]) -> float:
        prev_to_next = points_to_vector(prev_wp, next_wp)

        # print(self.vehicle.pos, pos_front_axle, 'Positions')
        # print(self.vehicle.orientation_rad, 'Orientation')
<<<<<<< HEAD
        #print(dist(self.last_pos, self.vehicle.pos), 'Traveled_Distance')
=======

>>>>>>> 2701c133

        prev_to_vehicle = points_to_vector(prev_wp, position)
        cross_prod = -np.cross(prev_to_next, prev_to_vehicle)
        traj_len = vector_len(prev_to_next)
        e_t = cross_prod / traj_len
        # print('cross_track_error', e_t)
        # if abs(e_t) > 1:
        # print('thrown off')
        # arg = (self.curvature * e_t) / (self.eps + self.vehicle.velocity_mps)
        return atan2((self.curvature * e_t), self.eps + self.vehicle.velocity_mps)


class CombinedSteering:
    # pylint: disable=too-few-public-methods
    """Combines Naive Controller for curves and Stanley for straights"""
    vehicle: Vehicle
    naive_controller: SteeringController = None
    stanley_controller: SteeringController = None

    def __post_init__(self):
        self.naive_controller = NaiveSteeringController(self.vehicle)
        self.stanley_controller = StanleySteeringController(self.vehicle)

    def compute_steering_angle(self, route: List[Tuple[float, float]]) -> float:
        if CurveDetection.find_next_curve(route).dist_until_curve < 5:
            return self.naive_controller.compute_steering_angle(route)
        return self.stanley_controller.compute_steering_angle(route)<|MERGE_RESOLUTION|>--- conflicted
+++ resolved
@@ -72,13 +72,8 @@
     eps: float = 1e-6
     last_pos: Tuple[float, float] = (0, 0)
     cross_track_errors: List[float] = field(default_factory=list)
-<<<<<<< HEAD
-    cte_count: int = 5
-
-=======
     cte_count: int = 35
     init = False
->>>>>>> 2701c133
 
     def predictive_stanley(self, route: List[Tuple[float, float]], n: int, k: List[float]):
         assert len(k) == n
@@ -87,13 +82,8 @@
             return 0.0
         theta = self.vehicle.orientation_rad
         velocity = self.vehicle.velocity_mps
-<<<<<<< HEAD
         timestep = 1 / 20
         temp_steering_angle = self.compute_steering_angle(route, pos, theta)
-=======
-        timestep = 1 / 10
-        temp_steering_angle = self.compute_steering_angle(route, self.vehicle.pos, theta)
->>>>>>> 2701c133
         steering_angle = k[0] * temp_steering_angle
         for step in range(1, n):
             theta = theta + ((velocity * np.tan(self.vehicle.steer_angle)) /
@@ -128,15 +118,6 @@
 
         heading_error = self._heading_error(prev_wp, next_wp, orientation)
 
-<<<<<<< HEAD
-        self.cross_track_errors.insert(0, self._cross_track_error(prev_wp, next_wp, position))
-        if len(self.cross_track_errors) > self.cte_count:
-            del self.cross_track_errors[-1]
-        cross_track_error = sum(self.cross_track_errors) / len(self.cross_track_errors)
-        #cross_track_error = self._cross_track_error(prev_wp, next_wp, position)
-
-        #print('Errors', heading_error, cross_track_error)
-=======
         if self.init:
             self.cross_track_errors.insert(0, self._cross_track_error(prev_wp, next_wp, position))
             if len(self.cross_track_errors) > self.cte_count:
@@ -149,7 +130,6 @@
                 self.curvature = self.curvature_value
         print(self.vehicle.velocity_mps, 'speed')
         print('Errors', heading_error, cross_track_error)
->>>>>>> 2701c133
 
         steer_angle = self.factor * heading_error + cross_track_error
 
@@ -205,11 +185,7 @@
 
         # print(self.vehicle.pos, pos_front_axle, 'Positions')
         # print(self.vehicle.orientation_rad, 'Orientation')
-<<<<<<< HEAD
         #print(dist(self.last_pos, self.vehicle.pos), 'Traveled_Distance')
-=======
-
->>>>>>> 2701c133
 
         prev_to_vehicle = points_to_vector(prev_wp, position)
         cross_prod = -np.cross(prev_to_next, prev_to_vehicle)
