"""A module for detecting curves given the route as waypoints"""

from dataclasses import dataclass
from typing import List, Tuple
from math import dist as euclid_dist, sqrt
from local_planner.core.geometry import approx_curvature_radius


@dataclass
class CurveObservation:
    """Representing the next curve ahead"""
    dist_until_curve: float = 1000
    max_speed: float = 500


class CurveDetection:
    # pylint: disable=too-few-public-methods
    """Representing a strategy for detecting curves ahead
    by evaluating route waypoints"""

    @staticmethod
    def find_next_curve(route_wps: List[Tuple[float, float]]) -> CurveObservation:
        """Evaluate the given route for the next curve to be handled"""

        curve_bounds = CurveDetection._find_next_curve_bounds(route_wps)
        if not curve_bounds:
            return CurveObservation()

        curve_bounds: Tuple[int, int]
        curve_start_id, curve_end_id = curve_bounds
        wps_until_curve = route_wps[:curve_start_id]
        wps_curve = route_wps[curve_start_id:curve_end_id]

        dist_until_curve = CurveDetection._route_dist(wps_until_curve)
        max_curve_speed = CurveDetection._curve_target_speed(wps_curve)
        print(max_curve_speed, 'Max Curve Speed')
        return CurveObservation(dist_until_curve, max_curve_speed)

    @staticmethod
    def _route_dist(wps: List[Tuple[float, float]]):
        return sum([euclid_dist(wps[i], wps[i + 1]) for i in range(len(wps) - 1)])

    @staticmethod
    def _find_next_curve_bounds(wps: List[Tuple[float, float]]) -> Tuple[int, int] or None:
        """Scans the route waypoints for the next curve ahead and return
        the start / end index of the curve (or None if there's no curve)"""

        # this radius threshold is equal to a 90 deg curve that's ~80 meters long
        radius_threshold = 50

        if len(wps) < 7:
            return None

        ids = range(len(wps) - 7)
        radiuses = iter(map(lambda i: (approx_curvature_radius(wps[i],
                                                               wps[i + 3], wps[i + 6]), i), ids))
        start_id = next(filter(lambda r: r[0] < radius_threshold, radiuses), None)
        end_id = next(filter(lambda r: r[0] > radius_threshold, radiuses), None)

        return (start_id[1], end_id[1]) if start_id and end_id else None

    @staticmethod
    def _curve_target_speed(wps_curve: List[Tuple[float, float]]) -> float:
        """ Determine the max. speed possible to drive the given curvature
        using a formula that approximates the car's friction given the radius."""

<<<<<<< HEAD
        friction_coeff = 0.6  # 0.6
=======
        friction_coeff = 1.0  # 0.6
>>>>>>> 72c9e8b5
        gravity_accel = 9.81

        p_1, p_2, p_3 = wps_curve[0], wps_curve[len(wps_curve) // 2], wps_curve[-1]
        radius = approx_curvature_radius(p_1, p_2, p_3)
        print('curve_radius', radius)
        max_speed = sqrt(friction_coeff * gravity_accel * radius)
        print(max_speed, 'speed in curve')
        return max_speed<|MERGE_RESOLUTION|>--- conflicted
+++ resolved
@@ -33,7 +33,6 @@
 
         dist_until_curve = CurveDetection._route_dist(wps_until_curve)
         max_curve_speed = CurveDetection._curve_target_speed(wps_curve)
-        print(max_curve_speed, 'Max Curve Speed')
         return CurveObservation(dist_until_curve, max_curve_speed)
 
     @staticmethod
@@ -64,16 +63,11 @@
         """ Determine the max. speed possible to drive the given curvature
         using a formula that approximates the car's friction given the radius."""
 
-<<<<<<< HEAD
-        friction_coeff = 0.6  # 0.6
-=======
         friction_coeff = 1.0  # 0.6
->>>>>>> 72c9e8b5
         gravity_accel = 9.81
 
         p_1, p_2, p_3 = wps_curve[0], wps_curve[len(wps_curve) // 2], wps_curve[-1]
         radius = approx_curvature_radius(p_1, p_2, p_3)
-        print('curve_radius', radius)
         max_speed = sqrt(friction_coeff * gravity_accel * radius)
-        print(max_speed, 'speed in curve')
+
         return max_speed