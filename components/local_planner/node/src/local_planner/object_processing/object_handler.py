--- conflicted
+++ resolved
@@ -1,22 +1,13 @@
 """Represents a handler for the detected objects."""
-<<<<<<< HEAD
 import math
 from math import pi, dist
-=======
-from math import pi, dist, exp
->>>>>>> 72c9e8b5
 from typing import List, Tuple, Dict
 from dataclasses import dataclass, field
 
 import numpy as np
-<<<<<<< HEAD
 from local_planner.core import Vehicle, visualize_route_rviz
 from local_planner.core.geometry import rotate_vector, orth_offset_left, add_vector, sub_vector, \
     angle_between_vectors
-=======
-from local_planner.core import Vehicle
-from local_planner.core.geometry import rotate_vector, orth_offset_left, add_vector, sub_vector
->>>>>>> 72c9e8b5
 from local_planner.object_processing.object_meta import ObjectMeta
 from local_planner.state_machine import SpeedObservation
 
@@ -28,11 +19,7 @@
     objects: Dict[int, ObjectMeta] = field(default_factory=dict)
     delta_time: float = 0.1
     max_velocity_change_rate: float = 2.0
-<<<<<<< HEAD
     street_width: float = 4
-=======
-    street_width: float = 4.0
->>>>>>> 72c9e8b5
     dist_safe: int = 10
 
     def get_speed_observation(self, local_route: List[Tuple[float, float]]) -> SpeedObservation:
@@ -58,17 +45,7 @@
                 self.objects[obj_id] = ObjectMeta(identifier=obj_id,
                                                   obj_class=obj['obj_class'],
                                                   trajectory=[new_abs_pos])
-
-<<<<<<< HEAD
-            # print(f'Obj_id {obj_id}; Positions: {self.objects[obj_id].trajectory}')
         self.objects = {k: self.objects[k] for k in keys}
-
-        # print(f'Time: {self.vehicle.time}')
-        # print(f'object_list: {object_list}')
-        # print(f'updated_list: {self.objects}')
-=======
-        self.objects = {k: self.objects[k] for k in keys}
->>>>>>> 72c9e8b5
 
     def _detect_vehicle_in_lane(self, local_route: List[Tuple[float, float]]) -> SpeedObservation:
         """Detect a vehicle in the same direction."""
@@ -94,7 +71,6 @@
 
         for obj_id, obj in objects.items():
             blocked = self.find_blocked_points(route, obj, threshold=1.8)
-<<<<<<< HEAD
 
 
             if not blocked:
@@ -109,18 +85,6 @@
             print(f'All blocked_ids: {blocked_ids}, Min_obj: {min_obj}')
         return blocked_ids, min_obj
 
-=======
-            if not blocked:
-                continue
-            if min(blocked) < min_id:
-                min_id = min(blocked)
-                min_obj = obj
-                blocked_ids += blocked
-
-        blocked_ids = [num for num in blocked_ids if num >= 0]
-        return blocked_ids, min_obj
-
->>>>>>> 72c9e8b5
     def find_blocked_points(self, route: List[Tuple[float, float]],
                             obj: ObjectMeta, threshold: float):
         """finds blocked points and returns their ids"""
@@ -140,7 +104,6 @@
                 continue
             zone_clearance_time = ObjectHandler._calculate_zone_clearance(
                 route_point, obj_positions[-1], obj.velocity, veh_pos, veh_vel, threshold)
-<<<<<<< HEAD
             # print(f'Clearance_zone {zone_clearance_time} for obj_id {obj.identifier}')
             if zone_clearance_time < 3.0:
                 indices += [index - 1, index]
@@ -177,36 +140,6 @@
                           veh_vel if veh_vel != 0.0 else 999
         zone_clearance_time = min(time_obj_leave - time_self_enter,
                                   time_self_leave - time_obj_enter)
-=======
-            if zone_clearance_time < 3.0:
-                indices += [index-1, index]
-                break
-        return indices
-
-    @staticmethod
-    def _predict_movement(trajectory: List[Tuple[float, float]],
-                          num_points: int) -> List[Tuple[float, float]]:
-        """This function estimates the position of the object. """
-        predictions = trajectory[-2:]
-        vec_average = (0.0, 0.0)
-
-        for p_1, p_2 in zip(trajectory[:-1], trajectory[1:]):
-            vec_1 = sub_vector(p_2, p_1)
-            vec_average = add_vector(vec_1, vec_average)
-
-        vec_average = (vec_average[0] / len(trajectory), vec_average[1] / len(trajectory))
-        last_point = trajectory[-1]
-        for _ in range(num_points):
-            last_point = add_vector(last_point, vec_average)
-            predictions.append(last_point)
-        return predictions
-
-    @staticmethod
-    def _calculate_zone_clearance(route_point, obj_pos, obj_vel, veh_pos, veh_vel, threshold):
-        time_obj = (dist(obj_pos, route_point) + threshold) / obj_vel if obj_vel != 0.0 else 999
-        time_self = (dist(veh_pos, route_point) - threshold) / veh_vel if veh_vel != 0.0 else 999
-        zone_clearance_time = time_self - time_obj
->>>>>>> 72c9e8b5
         return zone_clearance_time
 
     @staticmethod
@@ -252,7 +185,6 @@
         dist_c = dist(object_coordinates[0], object_coordinates[-1]) + 20
         x_1 = (1 / slope) * (relative_distance_to_object + self.dist_safe)
         x_2 = (1 / slope) * (relative_distance_to_object - self.dist_safe - dist_c)
-<<<<<<< HEAD
         deviation = (street_width / (1 + math.exp(-x_1))) + ((-street_width) / (1 + math.exp(-x_2)))
         return deviation
 
@@ -274,37 +206,13 @@
                 blocked_route = [enum_route[blocked_id] for blocked_id in blocked_ids]
                 width = self.sigmoid_smooth(closest_object.velocity, blocked_route,
                                             tmp_point, enum_route[0])
-=======
-        deviation = (street_width / (1 + exp(-x_1))) + ((-street_width) / (1 + exp(-x_2)))
-        return deviation
-
-    def plan_route_around_objects(self, local_route: List[Tuple[float, float]]):
-        """calculates a route on the left side of the obstacle"""
-        temp_route = local_route.copy()
-        blocked_ids, closest_object = self.get_blocked_ids(temp_route)
-        widths = []
-        for index, tmp_point in enumerate(temp_route):
-            if index != 0:
-                moving_vector = orth_offset_left(temp_route[index - 1], tmp_point, 1.0)
-            else:
-                moving_vector = orth_offset_left(tmp_point, temp_route[index + 1], 1.0)
-
-            width = 0.0
-            if closest_object is not None:
-                blocked_route = [temp_route[blocked_id] for blocked_id in blocked_ids]
-                width = self.sigmoid_smooth(closest_object.velocity, blocked_route,
-                                            tmp_point, temp_route[0])
->>>>>>> 72c9e8b5
 
             widths.append(width)
 
             temp_route[index] = (tmp_point[0] + width * moving_vector[0],
                                  tmp_point[1] + width * moving_vector[1])
         new_check, _ = self.get_blocked_ids(temp_route)
-<<<<<<< HEAD
         print(widths)
-=======
->>>>>>> 72c9e8b5
         print('Second Block', new_check)
         print('Blocked:', blocked_ids)
         if closest_object is not None:
