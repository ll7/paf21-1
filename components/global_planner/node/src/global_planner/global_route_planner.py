"""A global route planner based on map and hmi data."""

from math import atan2, dist as euclid_dist, pi, sqrt, exp
from typing import Tuple, List, Dict

import numpy as np
from shapely.geometry import Point
from shapely.geometry.polygon import Polygon

from global_planner.xodr_converter import XodrMap, Geometry, Road, create_key, split_key
from global_planner.geometry import add_vector, points_to_vector, rotate_vector, orth_offset_right,\
                                    orth_offset_left, norm_angle, scale_vector, sub_vector, \
                                    unit_vector, vec2dir, vector_len
from global_planner.route_interpolation import RouteInterpolation
from global_planner.route_annotation import AnnRouteWaypoint, RouteAnnotation


class ShortestPath:
    # pylint: disable=too-few-public-methods
    """Representing a class for finding shortest paths based on an adjacency matrix"""

    @staticmethod
    def shortest_path(start_pos: int, end_pos: int, matrix: np.ndarray) -> List[int]:
        """Find the shortest path for the given start / end positions and graph"""
        parent = ShortestPath._dijkstra(start_pos, matrix)

        path_short = [end_pos]
        pos = end_pos
        while pos != start_pos:
            pos = parent[pos]
            if pos == -1:
                return [start_pos]
            path_short.insert(0, pos)

        return path_short

    @staticmethod
    def _dijkstra(start_pos: int, matrix: np.ndarray):
        """Implementation of the Dijkstra algorithm."""
        num_nodes = matrix.shape[0]

        dist = np.ones(shape=(num_nodes,)) * np.inf
        parent = np.ones(shape=(num_nodes,)).astype('int32') * -1

        dist[start_pos] = 0.0

        queue = list(range(num_nodes))
        while queue:
            relaxed_edge = ShortestPath._edge_relaxation(queue, dist)
            if relaxed_edge == -1:
                break
            queue.remove(relaxed_edge)

            for index in list(range(num_nodes)):
                if matrix[relaxed_edge][index]:
                    new_dist = dist[relaxed_edge] + matrix[relaxed_edge][index]
                    if new_dist < dist[index]:
                        dist[index] = new_dist
                        parent[index] = relaxed_edge
        return parent

    @staticmethod
    def _edge_relaxation(queue: List[int], dist: np.ndarray) -> int:
        """Calculate the index with the minimum distance."""
        minimum = np.inf
        min_index = -1

        for index in queue:
            if dist[index] < minimum:
                minimum = dist[index]
                min_index = index

        return min_index


class RoadDetection:
    # pylint: disable=too-few-public-methods
    """Representing a helper for detecting roads belonging to positions on a map"""

    @staticmethod
    def find_sections(pos: Tuple[float, float], xodr_map: XodrMap) -> List[Tuple[int, bool, Road]]:
        """Find the neighboring road sections related to the given position on the map"""
        sections = []

        for road in xodr_map.roads_by_id.values():

            if not road.geometries:
                print('road without geometries, this should never happen!')
                continue

            # compute polygons for curved roads
            polygons = RoadDetection.compute_polygons(road)

            # determine whether the road contains the point
            # and if so, whether the point is on the right or left side
            point = Point(pos)
            poly_hits = map(lambda p_id: (p_id, polygons[p_id].contains(point)), polygons)
            poly_hit = next(filter(lambda x: x[1], poly_hits), None)
            if not poly_hit:
                continue
            lane_id, _ = poly_hit
            is_right_road_side = lane_id < 0
            sections.append((lane_id, is_right_road_side, road))

        return sections

    @staticmethod
    def compute_polygons(road: Road) -> Dict[int, Polygon]:
        """Compute the polygons representing the road bounds."""

        # compute intermediate offset vectors for curved road sections
        offset_vectors = RoadDetection._compute_offset_vectors(road)

        # compute the middle of lane (line of geometries without offset)
        middle = [geo.start_point for geo in road.geometries] + [road.geometries[-1].end_point]

        # shift the middle by the lane offset
        # assumption: all lane offsets of a road are the same
        lane_offset = road.geometries[0].offset
        middle = [add_vector(middle[i], scale_vector(offset_vectors[i][0], lane_offset))
                  for i in range(len(middle))]

        all_polygons: Dict[int, Polygon] = {}

        # compute the inner / outer bounds for each lane and create the lane polygon from it
        for lane_id in road.left_ids + road.right_ids:
            vec_id = 1 if lane_id < 0 else 0
            uniform_lane_offsets = [pair[vec_id] for pair in offset_vectors]


            inner_scale = road.lane_offsets[lane_id] - road.lane_widths[lane_id]
            outer_scale = road.lane_offsets[lane_id]

            inner_offsets = [scale_vector(vec, inner_scale) for vec in uniform_lane_offsets]
            outer_offsets = [scale_vector(vec, outer_scale) for vec in uniform_lane_offsets]

            inner_bound = [add_vector(middle[i], inner_offsets[i]) for i in range(len(middle))]
            outer_bound = [add_vector(middle[i], outer_offsets[i]) for i in range(len(middle))]

            poly_points = inner_bound + list(reversed(outer_bound))
            all_polygons[lane_id] = Polygon(poly_points)

        return all_polygons

    @staticmethod
    def _compute_offset_vectors(road: Road) -> List[Tuple[Tuple[float, float],
                                                          Tuple[float, float]]]:
        offsets_vectors = []
        if len(road.geometries) > 1:
            geo_pairs = zip(road.geometries[:-1], road.geometries[1:])
            offsets_vectors = [RoadDetection._compute_intermediate_offset_vectors(p[0], p[1])
                               for p in geo_pairs]

        # compute offset vectors for first / last geometry
        start_0, end_0 = road.geometries[0].start_point, road.geometries[0].end_point
        start_n, end_n = road.geometries[-1].start_point, road.geometries[-1].end_point
        offsets_start = (orth_offset_left(start_0, end_0, 1),
                         orth_offset_right(start_0, end_0, 1))
        offsets_end = (orth_offset_left(start_n, end_n, 1),
                       orth_offset_right(start_n, end_n, 1))
        offsets_vectors.insert(0, offsets_start)
        offsets_vectors.append(offsets_end)

        return offsets_vectors

    @staticmethod
    def _compute_intermediate_offset_vectors(
            geo_0: Geometry, geo_1: Geometry) -> Tuple[Tuple[float, float], Tuple[float, float]]:

        # directions of vectors, geo_0 pointing forward, geo_1 pointing backward
        dir_0 = vec2dir(geo_0.start_point, geo_0.end_point)
        dir_1 = vec2dir(geo_1.end_point, geo_0.end_point)

        # halving line between vectors for right / left side
        diff_angle = (dir_1 - dir_0) % (2 * pi)
        offset_left = diff_angle / 2

        vec_left = unit_vector(dir_0 + offset_left)
        vec_right = sub_vector((0, 0), vec_left)

        return vec_left, vec_right


class AdjMatrixPrep:
    # pylint: disable=too-few-public-methods
    """Representing a helper for preparing """

    @staticmethod
    def extend_matrix(start_pos: Tuple[float, float], end_pos: Tuple[float, float],
                      orient_rad: float, xodr_map: XodrMap):
        """Find the nearest road to the start and end point."""
        # append two rows and columns to graph and append start and end to mapping
        xodr_map.matrix = AdjMatrixPrep._append_start_and_end(xodr_map.matrix, xodr_map.mapping)

        left_offset = rotate_vector(unit_vector(orient_rad), pi/2)
        right_offset = rotate_vector(unit_vector(orient_rad), -pi/2)

        # handle spawns on sections next to a drivable lane
        start_neighbors = []
        for shift in np.arange(0.0, 7.0, 0.5):
            shift_left = add_vector(start_pos, scale_vector(left_offset, shift))
            start_neighbors = RoadDetection.find_sections(shift_left, xodr_map)
            if start_neighbors:
                break

            shift_right = add_vector(start_pos, scale_vector(right_offset, shift))
            start_neighbors = RoadDetection.find_sections(shift_right, xodr_map)
            if start_neighbors:
                break

        AdjMatrixPrep._insert_matrix_edges(xodr_map, start_pos, start_neighbors, is_start=True)
        end_neighbors = RoadDetection.find_sections(end_pos, xodr_map)
        AdjMatrixPrep._insert_matrix_edges(xodr_map, end_pos, end_neighbors, is_start=False)

        if not start_neighbors or not end_neighbors:
            print('start / end section not found:', start_neighbors, end_neighbors)

    @staticmethod
    def _append_start_and_end(matrix: np.ndarray, mapping: Dict[str, int]):
        num_nodes = matrix.shape[0] + 2
        matrix = np.append(matrix, np.zeros((2, num_nodes - 2)), axis=0)
        matrix = np.append(matrix, np.zeros((num_nodes, 2)), axis=1)

        mapping['-1_0_0'] = num_nodes - 2
        mapping['-2_0_0'] = num_nodes - 1

        return matrix

    @staticmethod
    def _insert_matrix_edges(xodr_map: XodrMap, point: Tuple[float, float],
                             neighbor_sections: List[Tuple[int, bool, Road]], is_start: bool):
        num_nodes = xodr_map.matrix.shape[0]
        u_turn_penalty = 100.0

        print('neighbors:', neighbor_sections)

        for lane_id, is_right_road_side, road in neighbor_sections:
            link_dir = 1 if is_right_road_side else 0

            road_start, road_end = road.geometries[0].start_point, road.geometries[-1].end_point
            dist_start, dist_end = euclid_dist(point, road_start), euclid_dist(point, road_end)
            if not is_right_road_side:
                dist_start, dist_end = (dist_end, dist_start)

            key_index = AdjMatrixPrep._find_mapping(
                road.road_id, link_dir, lane_id, xodr_map.mapping)
            key_index2 = AdjMatrixPrep._find_mapping(
                road.road_id, 1 - link_dir, lane_id, xodr_map.mapping)

            if is_start:
                start_node_id = num_nodes - 2
                xodr_map.matrix[start_node_id][key_index] = dist_end
                xodr_map.matrix[start_node_id][key_index2] = dist_start + u_turn_penalty
            else:
                end_node_id = num_nodes - 1
                xodr_map.matrix[key_index][end_node_id] = dist_start
                xodr_map.matrix[key_index2][end_node_id] = dist_end

    @staticmethod
    def _find_mapping(road: int, end: int, link: int, mapping: dict) -> int:
        key = create_key(road, end, link)
        if key in mapping:
            return mapping[key]
        raise AttributeError


class GlobalPlanner:
    """A global route planner based on map and hmi data."""

    @staticmethod
    def generate_waypoints(start_pos: Tuple[float, float], end_pos: Tuple[float, float],
                           orient_rad: float, xodr_map: XodrMap) -> List[AnnRouteWaypoint]:
        """Generate route waypoints for the given start / end positions using the map"""
        print(f'Start-Pos: {start_pos}  End-Pos: {end_pos}')
        path = GlobalPlanner.get_shortest_path(start_pos, end_pos, orient_rad, xodr_map)
<<<<<<< HEAD
        print(f'planned path: {path}')
=======
        print('planned path:', path)
>>>>>>> 24e21f55

        if len(path) < 1:
            road_start = RoadDetection.find_sections(start_pos, xodr_map)
            road_end = RoadDetection.find_sections(start_pos, xodr_map)
            raise ValueError(f'start / end of route not found! \
                Starts with {road_start} and ends with {road_end}.')

        route_metadata = RouteAnnotation.preprocess_route_metadata(start_pos, path, xodr_map)
<<<<<<< HEAD
        route_waypoints = GlobalPlanner._preplan_route(
            start_pos, end_pos, path, orient_rad, xodr_map)
=======
        route_waypoints = GlobalPlanner._preplan_route\
            (start_pos, end_pos, path, orient_rad, xodr_map)
>>>>>>> 24e21f55
        print("wps:", route_waypoints)

        interpol_route = RouteInterpolation.interpolate_route(route_waypoints, interval_m=2.0)
        print("wps_interpol:", interpol_route)
        interpol_route = GlobalPlanner._filter_waypoints(interpol_route)
        print("wps_filtered:", interpol_route)

        ann_route = RouteAnnotation.annotate_waypoints(interpol_route, route_metadata)
        ann_route = GlobalPlanner.advanced_speed(ann_route)
        print(print("route_annotated", ann_route))
        return ann_route

    @staticmethod
    def _filter_waypoints(route_input):
        # discard waypoints that are too steem
        i = 0
        while 0 <= i < len(route_input) - 3:
            dir_1 = vec2dir(route_input[i+1], route_input[i])
            dir_2 = vec2dir(route_input[i+2], route_input[i+1])

            # keep point if angle is not too steem
            # print('Filter Wps', abs(norm_angle(dir_2 - dir_1)))
            if abs(norm_angle(dir_2 - dir_1)) <= pi/8:
                i += 1
                continue

            route_input.pop(i+1)
            i -= 1
        return route_input

    @staticmethod
    def _filter_path(path: List[str]) -> List[str]:
        filtered_path = []
<<<<<<< HEAD
        last_road, last_pos = (-1, -1)
        second_last_road, second_last_pos = (-1, -1)
        for sec in path:
            road, pos, _ = split_key(sec)
=======
        last_road, last_pos, last_lane = (-1, -1, -1)
        second_last_road, second_last_pos = (-1, -1)
        for index, sec in enumerate(path):
            road, pos, lane = split_key(sec)
>>>>>>> 24e21f55
            if road != last_road or pos != last_pos or \
                    road != second_last_road or pos != second_last_pos:
                filtered_path.append(sec)
            else:
                filtered_path.pop()
                filtered_path.append(sec)

            second_last_road, second_last_pos = last_road, last_pos
<<<<<<< HEAD
            last_road, last_pos = road, pos
=======
            last_road, last_pos, last_lane = road, pos, lane
>>>>>>> 24e21f55
        return filtered_path

    @staticmethod
    def _preplan_route(start_pos: Tuple[float, float], end_pos: Tuple[float, float],
<<<<<<< HEAD
                       path: List[str], orient_rad: float,
                       xodr_map: XodrMap) -> List[Tuple[float, float]]:
=======
                       path: List[str], orient_rad: float, xodr_map: XodrMap)\
            -> List[Tuple[float, float]]:
>>>>>>> 24e21f55
        route_waypoints = []
        path = GlobalPlanner._filter_path(path)
        sections = [(path[i], path[i+1]) for i in range(len(path)-1)]

        for sec_1, sec_2 in sections:
            road_id1, forward_id1, lane_id1 = split_key(sec_1)
            road_id2, forward_id2, _ = split_key(sec_2)

            same_road = road_id1 == road_id2
            drive_road_from_start_to_end = forward_id1 != forward_id2
            is_initial_section = road_id1 == -1
            is_final_section = road_id2 == -2

            if same_road:
                road_1 = xodr_map.roads_by_id[road_id1]
                interm_wps_1 = GlobalPlanner._get_intermed_section_waypoints(
                    road_1, lane_id1, forward_id1)
                interpolated_wps = []
                for i in range(len(interm_wps_1[:-1])):
                    interpolated_wps.extend(RouteInterpolation.linear_interpolation(
                        interm_wps_1[i], interm_wps_1[i + 1], interval_m=1.0))
                if drive_road_from_start_to_end:
                    route_waypoints += interpolated_wps
                else:
                    pass
                    # lane change
                    # speed = max([sign.legal_speed for sign in road_1.speed_signs])
                    # interpolated_wps = GlobalPlanner._lane_change(
                    #     interpolated_wps, interpolated_wps[0], speed, slope_m=5)
                    # route_waypoints.extend(interpolated_wps)
                    # # route_waypoints.append(interpolated_wps[0])

            elif is_initial_section:
                route_waypoints.append(start_pos)
                road = xodr_map.roads_by_id[road_id2]
                displaced_points = GlobalPlanner._displace_points_start(
                    road, sec_2, start_pos, orient_rad)
                route_waypoints.extend(displaced_points)
                continue

            elif is_final_section:
                # TODO
                road = xodr_map.roads_by_id[road_id1]
                displaced_points = GlobalPlanner._displace_points_end(road, sec_1, end_pos)
                route_waypoints.extend(displaced_points)
                route_waypoints.append(end_pos)
                continue
        return route_waypoints

    @staticmethod
    def _get_intermed_section_waypoints(road: Road, lane_id: int, reverse: bool):
        polygon = RoadDetection.compute_polygons(road)[lane_id]
        poly_x, poly_y = polygon.exterior.xy
        polygon_points: List[Tuple[float, float]] = list(zip(poly_x, poly_y))
        polygon_points = polygon_points[:-1]

        bound_len = len(polygon_points) // 2
        geo_pairs = list(zip(polygon_points[:bound_len], reversed(polygon_points[bound_len:])))
        road_waypoints = [((p[0][0] + p[1][0]) / 2, (p[0][1] + p[1][1]) / 2) for p in geo_pairs]

        return list(reversed(road_waypoints)) if reverse else road_waypoints

    @staticmethod
    def get_shortest_path(start_pos: Tuple[float, float], end_pos: Tuple[float, float],
                          orient_rad: float, xodr_map: XodrMap) -> List[str]:
        """Calculate the shortest path with a given xodr map and return
        a list of keys (road_id, direction, lane_id)."""
        AdjMatrixPrep.extend_matrix(start_pos, end_pos, orient_rad, xodr_map)
        start_id, end_id = xodr_map.mapping['-1_0_0'], xodr_map.mapping['-2_0_0']
        path_ids = ShortestPath.shortest_path(start_id, end_id, xodr_map.matrix)
        key_list = list(xodr_map.mapping.keys())
        return [key_list[p_id] for p_id in path_ids]

    @staticmethod
    def _displace_points_start(road: Road, sec: str, pos: Tuple[float, float],
                               orient_rad: float) -> List[Tuple[float, float]]:
        """Determine the waypoints from the spawn position onto the planned route"""
        _, forward, lane_id = split_key(sec)
        reverse = not forward
        waypoints_whole_lane = GlobalPlanner._get_intermed_section_waypoints(road, lane_id, reverse)

        waypoints = []
        for wp1, wp2 in zip(waypoints_whole_lane[:-1], waypoints_whole_lane[1:]):
            waypoints.extend(RouteInterpolation.linear_interpolation(wp1, wp2, interval_m=2.0))

        # discard waypoints behind the car
        reachable_index = -1
        threshold = pi/6    # equals 30 degrees offset to the side
        for index, waypoint in enumerate(waypoints):
            vec = points_to_vector(pos, waypoint)
            vec_dir = atan2(vec[1], vec[0])
            norm_diff = norm_angle(vec_dir - orient_rad)
            if abs(norm_diff) <= threshold:
                reachable_index = index
                break

        print("reachable_index", reachable_index)
        return waypoints[reachable_index:] if reachable_index > -1 else []

    @staticmethod
    def _displace_points_end(road: Road, sec: str,
                             pos: Tuple[float, float]) -> List[Tuple[float, float]]:
        """Determine the waypoints from the spawn position onto the planned route"""
        _, forward, lane_id = split_key(sec)
        waypoints_whole_lane = GlobalPlanner._get_intermed_section_waypoints(road, lane_id, forward)

        waypoints = []
        for wp1, wp2 in zip(waypoints_whole_lane[:-1], waypoints_whole_lane[1:]):
            waypoints.extend(RouteInterpolation.linear_interpolation(wp1, wp2, interval_m=2.0))

        # discard waypoints before the car
        reachable_index = -1
        threshold = pi/2
        for index, waypoint in enumerate(waypoints):
            vec_dir = vec2dir(pos, waypoint)
            norm_diff = norm_angle(vec_dir)
            if abs(norm_diff) <= threshold:
                reachable_index = index - 1
                break

        print("reachable_index", reachable_index)
        return waypoints[:reachable_index] if reachable_index > -1 else []

    @staticmethod
    def _lane_change(points: List[Tuple[float, float]], ref_point: Tuple[float, float],
                     speed: float, slope_m=3.0) -> List[Tuple[float, float]]:
        """Tries change the lane smooth"""
        time_to_collision = 0.3
        dist_safe = max(speed * time_to_collision, 0)
        street_width_vec = sub_vector(ref_point, points[-1])
        displaced_points = []
        for point in points:
            displaced_point = GlobalPlanner._sigmoid_displace(ref_point, point, street_width_vec,
                                                              slope_m, dist_safe)
            displaced_points.append(displaced_point)
        return displaced_points

    @staticmethod
    def _sigmoid_displace(ref_point: Tuple[float, float], point: Tuple[float, float],
                          street_width_vec: Tuple[float, float], slope_m: float,
                          dist_safe: float) -> Tuple[float, float]:
        distance_to_ref = euclid_dist(point, ref_point)
        street_width = vector_len(street_width_vec)
        rel_dist = -sqrt(distance_to_ref**2 - street_width ** 2)
        x_1 = (1 / slope_m) * (rel_dist + dist_safe)
        deviation = (street_width / (1 + exp(-x_1)))
        return add_vector(point, scale_vector(street_width_vec, deviation))

    @staticmethod
    def advanced_speed(anno_waypoints: List[AnnRouteWaypoint]):
<<<<<<< HEAD
        """Set legal speed a bit earlier that the car have time to brake"""
        # this logic might be a bit shaky -> disable if it causes trouble
        brake_dists: Dict[str, int] = {
            "90_60": 20, "90_50": 25, "90_30": 30,
            "60_30": 12, "50_30": 7}

        last_speed = -1
        interpolate_dist = 2.0
        annotated_waypoints = anno_waypoints

        for index, annotated_waypoint in enumerate(annotated_waypoints):
            key = f"{int(last_speed)}_{int(annotated_waypoint.legal_speed)}"
            if key in brake_dists:
                print("change speed")
                dist_back = brake_dists[key]
                target_speed = annotated_waypoint.legal_speed
                for i in range(int(dist_back/interpolate_dist)):
                    if index - i > 0:
                        annotated_waypoints[index-i].legal_speed = target_speed
            last_speed = annotated_waypoint.legal_speed

        # Set unlimited speed if more than 3 lanes
        for index, annotated_waypoint in enumerate(annotated_waypoints):
=======
        """Set higher speed if more then 3 lanes and no limit is detected"""
        for index, annotated_waypoint in enumerate(anno_waypoints):
>>>>>>> 24e21f55
            if len(annotated_waypoint.possible_lanes) > 3 and annotated_waypoint.legal_speed == 50:
                # TODO find out how fast we are allowed to drive on a highway
                anno_waypoints[index].legal_speed = 70


        return anno_waypoints<|MERGE_RESOLUTION|>--- conflicted
+++ resolved
@@ -273,11 +273,7 @@
         """Generate route waypoints for the given start / end positions using the map"""
         print(f'Start-Pos: {start_pos}  End-Pos: {end_pos}')
         path = GlobalPlanner.get_shortest_path(start_pos, end_pos, orient_rad, xodr_map)
-<<<<<<< HEAD
         print(f'planned path: {path}')
-=======
-        print('planned path:', path)
->>>>>>> 24e21f55
 
         if len(path) < 1:
             road_start = RoadDetection.find_sections(start_pos, xodr_map)
@@ -286,13 +282,8 @@
                 Starts with {road_start} and ends with {road_end}.')
 
         route_metadata = RouteAnnotation.preprocess_route_metadata(start_pos, path, xodr_map)
-<<<<<<< HEAD
         route_waypoints = GlobalPlanner._preplan_route(
             start_pos, end_pos, path, orient_rad, xodr_map)
-=======
-        route_waypoints = GlobalPlanner._preplan_route\
-            (start_pos, end_pos, path, orient_rad, xodr_map)
->>>>>>> 24e21f55
         print("wps:", route_waypoints)
 
         interpol_route = RouteInterpolation.interpolate_route(route_waypoints, interval_m=2.0)
@@ -314,7 +305,7 @@
             dir_2 = vec2dir(route_input[i+2], route_input[i+1])
 
             # keep point if angle is not too steem
-            # print('Filter Wps', abs(norm_angle(dir_2 - dir_1)))
+            print('Filter Wps', abs(norm_angle(dir_2 - dir_1)))
             if abs(norm_angle(dir_2 - dir_1)) <= pi/8:
                 i += 1
                 continue
@@ -326,17 +317,10 @@
     @staticmethod
     def _filter_path(path: List[str]) -> List[str]:
         filtered_path = []
-<<<<<<< HEAD
         last_road, last_pos = (-1, -1)
         second_last_road, second_last_pos = (-1, -1)
         for sec in path:
             road, pos, _ = split_key(sec)
-=======
-        last_road, last_pos, last_lane = (-1, -1, -1)
-        second_last_road, second_last_pos = (-1, -1)
-        for index, sec in enumerate(path):
-            road, pos, lane = split_key(sec)
->>>>>>> 24e21f55
             if road != last_road or pos != last_pos or \
                     road != second_last_road or pos != second_last_pos:
                 filtered_path.append(sec)
@@ -345,22 +329,13 @@
                 filtered_path.append(sec)
 
             second_last_road, second_last_pos = last_road, last_pos
-<<<<<<< HEAD
             last_road, last_pos = road, pos
-=======
-            last_road, last_pos, last_lane = road, pos, lane
->>>>>>> 24e21f55
         return filtered_path
 
     @staticmethod
     def _preplan_route(start_pos: Tuple[float, float], end_pos: Tuple[float, float],
-<<<<<<< HEAD
                        path: List[str], orient_rad: float,
                        xodr_map: XodrMap) -> List[Tuple[float, float]]:
-=======
-                       path: List[str], orient_rad: float, xodr_map: XodrMap)\
-            -> List[Tuple[float, float]]:
->>>>>>> 24e21f55
         route_waypoints = []
         path = GlobalPlanner._filter_path(path)
         sections = [(path[i], path[i+1]) for i in range(len(path)-1)]
@@ -402,7 +377,6 @@
                 continue
 
             elif is_final_section:
-                # TODO
                 road = xodr_map.roads_by_id[road_id1]
                 displaced_points = GlobalPlanner._displace_points_end(road, sec_1, end_pos)
                 route_waypoints.extend(displaced_points)
@@ -511,37 +485,10 @@
 
     @staticmethod
     def advanced_speed(anno_waypoints: List[AnnRouteWaypoint]):
-<<<<<<< HEAD
-        """Set legal speed a bit earlier that the car have time to brake"""
-        # this logic might be a bit shaky -> disable if it causes trouble
-        brake_dists: Dict[str, int] = {
-            "90_60": 20, "90_50": 25, "90_30": 30,
-            "60_30": 12, "50_30": 7}
-
-        last_speed = -1
-        interpolate_dist = 2.0
-        annotated_waypoints = anno_waypoints
-
-        for index, annotated_waypoint in enumerate(annotated_waypoints):
-            key = f"{int(last_speed)}_{int(annotated_waypoint.legal_speed)}"
-            if key in brake_dists:
-                print("change speed")
-                dist_back = brake_dists[key]
-                target_speed = annotated_waypoint.legal_speed
-                for i in range(int(dist_back/interpolate_dist)):
-                    if index - i > 0:
-                        annotated_waypoints[index-i].legal_speed = target_speed
-            last_speed = annotated_waypoint.legal_speed
-
-        # Set unlimited speed if more than 3 lanes
-        for index, annotated_waypoint in enumerate(annotated_waypoints):
-=======
         """Set higher speed if more then 3 lanes and no limit is detected"""
         for index, annotated_waypoint in enumerate(anno_waypoints):
->>>>>>> 24e21f55
             if len(annotated_waypoint.possible_lanes) > 3 and annotated_waypoint.legal_speed == 50:
                 # TODO find out how fast we are allowed to drive on a highway
                 anno_waypoints[index].legal_speed = 70
 
-
         return anno_waypoints