--- conflicted
+++ resolved
@@ -1,24 +1,16 @@
 """A global route planner based on map and hmi data."""
 
-from dis import dis
-from math import atan2, dist as euclid_dist, pi, radians, exp, sqrt
+from math import atan2, dist as euclid_dist, pi, radians, sqrt, exp
 from typing import Tuple, List, Dict
 
 import numpy as np
 from shapely.geometry import Point
 from shapely.geometry.polygon import Polygon
 
-<<<<<<< HEAD
 from global_planner.xodr_converter import XodrMap, Geometry, Road, create_key, split_key
-from global_planner.geometry import add_vector, bounding_box, rotate_vector, \
-                                    orth_offset_right, orth_offset_left, \
-                                    scale_vector, sub_vector, unit_vector, vec2dir, vector_len
-=======
-from global_planner.xodr_converter import XodrMap, Geometry, Road, create_key
 from global_planner.geometry import add_vector, bounding_box, points_to_vector, rotate_vector, \
                                     orth_offset_right, orth_offset_left, norm_angle, \
-                                    scale_vector, sub_vector, unit_vector, vec2dir
->>>>>>> 4cf6061d
+                                    scale_vector, sub_vector, unit_vector, vec2dir, vector_len
 from global_planner.route_interpolation import RouteInterpolation
 from global_planner.route_annotation import AnnRouteWaypoint, RouteAnnotation
 
@@ -150,7 +142,8 @@
         return all_polygons
 
     @staticmethod
-    def _compute_offset_vectors(road: Road) -> List[Tuple[Tuple[float, float], Tuple[float, float]]]:
+    def _compute_offset_vectors(road: Road) -> List[Tuple[Tuple[float, float],
+                                                          Tuple[float, float]]]:
         offsets_vectors = []
         if len(road.geometries) > 1:
             geo_pairs = zip(road.geometries[:-1], road.geometries[1:])
@@ -170,8 +163,8 @@
         return offsets_vectors
 
     @staticmethod
-    def _compute_intermediate_offset_vectors(geo_0: Geometry, geo_1: Geometry) \
-                                                 -> Tuple[Tuple[float, float], Tuple[float, float]]:
+    def _compute_intermediate_offset_vectors(
+            geo_0: Geometry, geo_1: Geometry) -> Tuple[Tuple[float, float], Tuple[float, float]]:
 
         # directions of vectors, geo_0 pointing forward, geo_1 pointing backward
         dir_0 = vec2dir(geo_0.start_point, geo_0.end_point)
@@ -328,28 +321,24 @@
             road_id2, forward_id2, lane_id2 = split_key(sec_2)
 
             same_road = road_id1 == road_id2
-            drive_road_from_start_to_end = forward_id1 != forward_id2 and same_road
+            drive_road_from_start_to_end = forward_id1 != forward_id2
             is_initial_section = road_id1 == -1
             is_final_section = road_id2 == -2
 
             if same_road:
                 road_1 = xodr_map.roads_by_id[road_id1]
-<<<<<<< HEAD
-                intern_wps = GlobalPlanner._get_intermed_section_waypoints(sec_1, road_1)
-=======
-                reverse = bool(int(sec_1.split('_')[1]))
-                lane_id = int(sec_1.split('_')[2])
-                interm_wps = GlobalPlanner._get_intermed_section_waypoints(road_1, lane_id, reverse)
-
->>>>>>> 4cf6061d
+                reverse = bool(forward_id1)
+                interm_wps = GlobalPlanner._get_intermed_section_waypoints(road_1, lane_id1,
+                                                                           reverse)
+
                 if drive_road_from_start_to_end:
-                    route_waypoints += intern_wps
+                    route_waypoints += interm_wps
                 else:
                     # lane change
                     speed = max([sign.legal_speed for sign in road_1.speed_signs])
-                    route_waypoints = GlobalPlanner._lane_change(route_waypoints, intern_wps[0],
+                    route_waypoints = GlobalPlanner._lane_change(route_waypoints, interm_wps[0],
                                                                  speed)
-                    route_waypoints.append(intern_wps[0])
+                    route_waypoints.append(interm_wps[0])
 
             elif is_initial_section:
                 route_waypoints.append(start_pos)
@@ -369,15 +358,7 @@
         return route_waypoints
 
     @staticmethod
-<<<<<<< HEAD
-    def _get_intermed_section_waypoints(sec_1: str, road: Road):
-        reverse = int(sec_1.split('_')[1])
-        lane_id = int(sec_1.split('_')[2])
-
-=======
     def _get_intermed_section_waypoints(road: Road, lane_id: int, reverse: bool):
-        road_waypoints = []
->>>>>>> 4cf6061d
         polygon = RoadDetection.compute_polygons(road)[lane_id]
         poly_x, poly_y = polygon.exterior.xy
         polygon_points: List[Tuple[float, float]] = list(zip(poly_x, poly_y))
@@ -391,11 +372,7 @@
 
     @staticmethod
     def get_shortest_path(start_pos: Tuple[float, float], end_pos: Tuple[float, float],
-<<<<<<< HEAD
-                          xodr_map: XodrMap) -> List[str]:
-=======
                           orient_rad: float, xodr_map: XodrMap) -> List[str]:
->>>>>>> 4cf6061d
         """Calculate the shortest path with a given xodr map and return
         a list of keys (road_id, direction, lane_id)."""
         AdjMatrixPrep.extend_matrix(start_pos, end_pos, orient_rad, xodr_map)
@@ -405,18 +382,7 @@
         return [key_list[p_id] for p_id in path_ids]
 
     @staticmethod
-<<<<<<< HEAD
-    def _displace_points(road: Road, sec: str, pos: Tuple[float, float],
-                         is_final: bool) -> List[Tuple[float, float]]:
-        waypoints_whole_lane = GlobalPlanner._get_intermed_section_waypoints(sec, road)
-        waypoints = []
-        for wp1, wp2 in zip(waypoints_whole_lane[:-1], waypoints_whole_lane[1:]): 
-            waypoints.extend(RouteInterpolation.linear_interpolation(wp1, wp2, interval_m=2.0))
-        
-        reachable_point = -1
-        threshold = radians(135) if is_final else radians(45) 
-=======
-    def _displace_points_start(road: Road, sec: str, pos: Tuple[float, float], 
+    def _displace_points_start(road: Road, sec: str, pos: Tuple[float, float],
                                orient_rad: float) -> List[Tuple[float, float]]:
         """Determine the waypoints from the spawn position onto the planned route"""
 
@@ -427,37 +393,7 @@
 
         waypoints = []
         for wp1, wp2 in zip(waypoints_whole_lane[:-1], waypoints_whole_lane[1:]): 
-            waypoints.extend(RouteInterpolation._linear_interpolation(wp1, wp2, interval_m=2.0))
-        print('waypoints_interpol', waypoints)
-
-        # discard waypoints behind the car
-        reachable_index = -1
-        threshold = pi/4
->>>>>>> 4cf6061d
-        for index, waypoint in enumerate(waypoints):
-            vec = points_to_vector(pos, waypoint)
-            vec_dir = atan2(vec[1], vec[0])
-            norm_diff = norm_angle(vec_dir - orient_rad)
-            if abs(norm_diff) <= threshold:
-                reachable_index = index
-                break
-
-        print("reachable_index", reachable_index)
-        return waypoints[reachable_index:] if reachable_index > -1 else []
-
-    @staticmethod
-    def _displace_points_end(road: Road, sec: str, pos: Tuple[float, float], 
-                               orient_rad: float) -> List[Tuple[float, float]]:
-        """Determine the waypoints from the spawn position onto the planned route"""
-
-        reverse = not bool(int(sec.split('_')[1]))
-        lane_id = int(sec.split('_')[2])
-        waypoints_whole_lane = GlobalPlanner._get_intermed_section_waypoints(road, lane_id, reverse)
-        print('waypoints_whole_lane', waypoints_whole_lane)
-
-        waypoints = []
-        for wp1, wp2 in zip(waypoints_whole_lane[:-1], waypoints_whole_lane[1:]): 
-            waypoints.extend(RouteInterpolation._linear_interpolation(wp1, wp2, interval_m=2.0))
+            waypoints.extend(RouteInterpolation.linear_interpolation(wp1, wp2, interval_m=2.0))
         print('waypoints_interpol', waypoints)
 
         # discard waypoints behind the car
@@ -472,8 +408,35 @@
                 break
 
         print("reachable_index", reachable_index)
+        return waypoints[reachable_index:] if reachable_index > -1 else []
+
+    @staticmethod
+    def _displace_points_end(road: Road, sec: str, pos: Tuple[float, float],
+                             orient_rad: float) -> List[Tuple[float, float]]:
+        """Determine the waypoints from the spawn position onto the planned route"""
+        reverse = not bool(int(sec.split('_')[1]))
+        lane_id = int(sec.split('_')[2])
+        waypoints_whole_lane = GlobalPlanner._get_intermed_section_waypoints(road, lane_id, reverse)
+        print('waypoints_whole_lane', waypoints_whole_lane)
+
+        waypoints = []
+        for wp1, wp2 in zip(waypoints_whole_lane[:-1], waypoints_whole_lane[1:]):
+            waypoints.extend(RouteInterpolation.linear_interpolation(wp1, wp2, interval_m=2.0))
+        print('waypoints_interpol', waypoints)
+
+        # discard waypoints behind the car
+        reachable_index = -1
+        threshold = pi/4
+        for index, waypoint in enumerate(waypoints):
+            vec = points_to_vector(pos, waypoint)
+            vec_dir = atan2(vec[1], vec[0])
+            norm_diff = norm_angle(vec_dir - orient_rad)
+            if abs(norm_diff) <= threshold:
+                reachable_index = index
+                break
+
+        print("reachable_index", reachable_index)
         return waypoints[:reachable_index] if reachable_index > -1 else []
-
 
     @staticmethod
     def _lane_change(points, ref_point, speed):
