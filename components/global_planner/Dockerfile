--- conflicted
+++ resolved
@@ -34,11 +34,7 @@
 # run unit tests and linter
 WORKDIR /app/src/global_planner/src
 RUN source /opt/ros/noetic/setup.bash && source /app/catkin_ws/devel/setup.bash && \
-<<<<<<< HEAD
-    python -m pytest tests && pylint global_planner --fail-under=9.0
-=======
     python -m pytest tests && pylint global_planner --fail-under=9.4
->>>>>>> f2631ea1
 
 # register a startup procedure to launch the ROS node
 ADD ./ros_entrypoint.sh /ros_entrypoint.sh
